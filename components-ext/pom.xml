<project xmlns="http://maven.apache.org/POM/4.0.0" xmlns:xsi="http://www.w3.org/2001/XMLSchema-instance" xsi:schemaLocation="http://maven.apache.org/POM/4.0.0 http://maven.apache.org/xsd/maven-4.0.0.xsd">
    <modelVersion>4.0.0</modelVersion>

    <!-- <groupId>org.dllearner</groupId> -->
    <artifactId>components-ext</artifactId>
    <packaging>jar</packaging>

    <name>components-ext</name>
    <!-- <version>1.0-SNAPSHOT</version> -->
    <url>http://aksw.org/Projects/DLLearner</url>

    <parent>
        <groupId>org.dllearner</groupId>
        <artifactId>dllearner-parent</artifactId>
        <version>1.3.1-SNAPSHOT</version>
    </parent>
	<profiles>
		<profile>
			<id>win</id>
			<activation>
				<os><family>windows</family></os>
			</activation>
			<dependencies>
				<dependency>
					<groupId>it.unife.endif.ml</groupId>
					<artifactId>edge</artifactId>
					<version>3.2</version>
					<exclusions>
						<exclusion>
					<groupId>unife</groupId>
					<artifactId>bdd-libraries</artifactId>
						</exclusion>
					</exclusions>
				</dependency>
			</dependencies>
			<build>
				<plugins>
					<plugin>
						<groupId>org.apache.maven.plugins</groupId>
						<artifactId>maven-surefire-plugin</artifactId>
						<configuration>
							<excludes>
								<exclude>org/dllearner/algorithms/probabilistic/structure/unife/leap/*</exclude>
							</excludes>
						</configuration>
					</plugin>
				</plugins>
			</build>
		</profile>
	</profiles>
    <dependencies>
        
        <!-- EDGE dependency -->
        <dependency>
            <groupId>it.unife.endif.ml</groupId>
            <artifactId>edge</artifactId>
            <version>3.2</version>
            <exclusions>
                <exclusion>
                    <groupId>${project.groupId}</groupId>
                    <artifactId>manpageGenerator-maven-plugin</artifactId>
                </exclusion>
            </exclusions>
        </dependency>
        
        <dependency>
            <groupId>org.dllearner</groupId>
            <artifactId>components-core</artifactId>
            <exclusions>
                <exclusion>
                    <groupId>org.slf4j</groupId>
                    <artifactId>slf4j-api</artifactId>
                </exclusion>
                <exclusion>
                    <groupId>org.slf4j</groupId>
                    <artifactId>slf4j-log4j12</artifactId>
                </exclusion>
                <exclusion>
                    <groupId>org.jgrapht</groupId>
                    <artifactId>jgrapht-jdk1.5</artifactId>
                </exclusion>
            </exclusions>
        </dependency>

        <!-- should not be necessary, but currently needed to override EDGE dependency of OWL API -->
        <dependency>
            <groupId>net.sourceforge.owlapi</groupId>
            <artifactId>owlapi-parsers</artifactId>
        </dependency>


        <!--
            <dependency>
                <groupId>com.jamonapi</groupId>
                <artifactId>jamon</artifactId>
            </dependency>
        -->

        <dependency>
            <groupId>edu.stanford.nlp</groupId>
            <artifactId>stanford-corenlp</artifactId>
            <version>3.9.2</version>
        </dependency>

        <!--
            <dependency>
                            <groupId>edu.stanford.nlp</groupId>
                            <artifactId>stanford-corenlp</artifactId>
                            <version>1.3.4</version>
                            <classifier>models</classifier>
                    </dependency>
        -->

        <dependency>
            <groupId>net.didion.jwnl</groupId>
            <artifactId>jwnl</artifactId>
            <version>1.4.1.RC2</version>
        </dependency>

<!--        <dependency>-->
<!--            <groupId>org.apache.solr</groupId>-->
<!--            <artifactId>solr-core</artifactId>-->
<!--			<exclusions>-->
<!--				<exclusion>-->
<!--					<artifactId>httpclient</artifactId>-->
<!--					<groupId>org.apache.httpcomponents</groupId>-->
<!--				</exclusion>-->
<!--				<exclusion>-->
<!--					<artifactId>httpcore</artifactId>-->
<!--					<groupId>org.apache.httpcomponents</groupId>-->
<!--				</exclusion>-->
<!--				<exclusion>-->
<!--					<artifactId>httpmime</artifactId>-->
<!--					<groupId>org.apache.httpcomponents</groupId>-->
<!--				</exclusion>-->
<!--			</exclusions>-->
<!--        </dependency>-->






        <dependency>
            <groupId>edu.northwestern.at</groupId>
            <artifactId>morphadorner</artifactId>
            <version>2009-04-30</version>
        </dependency>

        <!--
            <dependency>
                <groupId>org.apache.lucene</groupId>
                <artifactId>lucene-core</artifactId>
            </dependency>
        -->
        <!-- Solr -->
        <dependency>
            <groupId>org.apache.solr</groupId>
            <artifactId>solr-solrj</artifactId>
        </dependency>

        <!-- Lucene -->
        <dependency>
            <groupId>org.apache.lucene</groupId>
            <artifactId>lucene-analyzers-common</artifactId>
        </dependency>
        <dependency>
            <groupId>org.apache.lucene</groupId>
            <artifactId>lucene-queryparser</artifactId>
        </dependency>

        <dependency>
            <groupId>org.slf4j</groupId>
            <artifactId>slf4j-api</artifactId>
        </dependency>
        
        <dependency>
            <groupId>nz.ac.waikato.cms.weka</groupId>
            <artifactId>weka-dev</artifactId>
        </dependency>

        <dependency>
            <groupId>junit</groupId>
            <artifactId>junit</artifactId>
            <scope>test</scope>
        </dependency>



        <!--        <dependency>
            <groupId>openMPI</groupId>
            <artifactId>openmpi-java-binding</artifactId>
            <version>1.8.6</version>
        </dependency>-->
        
        
        <dependency>
            <groupId>org.slf4j</groupId>
            <artifactId>slf4j-log4j12</artifactId>
        </dependency>
        
        <!--This is the bridge that ties calls to the slf4j api to the log4j framework.  This is a runtime dependency for programs which wish to use log4j as their implementation.-->
        <!--        <dependency>
            <groupId>org.slf4j</groupId>
            <artifactId>slf4j-log4j12</artifactId>
            <version>1.5.11</version>
            <scope>runtime</scope>
        </dependency>-->

        <!-- This is the concrete implementation of the log4j framework - it is a runtime dependency that needs to be used with the slf4j-log4j12 dependency -->
        <dependency>
            <groupId>org.apache.logging.log4j</groupId>
            <artifactId>log4j-core</artifactId>
        </dependency>
        <dependency>
            <groupId>org.apache.logging.log4j</groupId>
            <artifactId>log4j-slf4j-impl</artifactId>
        </dependency>
        
        <!--         <dependency>
           <groupId>org.slf4j</groupId>
           <artifactId>jcl-over-slf4j</artifactId>
           <version>1.5.11</version>
           <scope>runtime</scope>
        </dependency>-->
        <!--END Logging Dependencies-->

        <!--
            <dependency>
                <groupId>lbj</groupId>
                <artifactId>library</artifactId>
                <version>1.0</version>
            </dependency>
            <dependency>
                <groupId>lbj</groupId>
                <artifactId>core</artifactId>
                <version>1.0</version>
            </dependency>
            <dependency>
                <groupId>lbj</groupId>
                <artifactId>ner</artifactId>
                <version>1.0</version>
            </dependency>
            <dependency>
                <groupId>jaws</groupId>
                <artifactId>core</artifactId>
                <version>1.0</version>
            </dependency>
            <dependency>
                <groupId>stax</groupId>
                <artifactId>stax-api</artifactId>
                <version>1.0.1</version>
            </dependency>
            <dependency>
                <groupId>junit</groupId>
                <artifactId>junit</artifactId>
                <scope>test</scope>
            </dependency>
            <dependency>
                <groupId>org.ini4j</groupId>
                <artifactId>ini4j</artifactId>
            </dependency>
            <dependency>
                    <groupId>org.xerial</groupId>
                    <artifactId>sqlite-jdbc</artifactId>
                    <version>3.7.2</version>
            </dependency>
        -->
<<<<<<< HEAD
        <!-- dependencies for spatial reasoning support -->
        <dependency>
            <groupId>org.postgis</groupId>
            <artifactId>postgis-jdbc</artifactId>
        </dependency>

        <dependency>
            <groupId>org.postgresql</groupId>
            <artifactId>postgresql</artifactId>
        </dependency>
        <!-- /dependencies for spatial reasoning support -->
=======

        <dependency>
            <groupId>ml.dmlc</groupId>
            <artifactId>xgboost4j</artifactId>
            <version>0.90</version>
        </dependency>
        <dependency>
            <groupId>org.jgrapht</groupId>
            <artifactId>jgrapht-core</artifactId>
        </dependency>
>>>>>>> 422857b3
    </dependencies>
    <build>
        <plugins>
       
            <plugin>
                <groupId>org.apache.maven.plugins</groupId>
                <artifactId>maven-javadoc-plugin</artifactId>
                <configuration>
                    <failOnError>false</failOnError>
                    <show>public</show>
                    <nohelp>true</nohelp>
                    <destDir>doc/javadoc</destDir>
                    <doctitle>DL-Learner Javadoc</doctitle>
                    <nodeprecated>false</nodeprecated>
                    <nodeprecatedlist>false</nodeprecatedlist>
                    <noindex>false</noindex>
                    <nonavbar>false</nonavbar>
                    <notree>false</notree>
                    <overview>src/etc/overview.html</overview>
                    <source>1.8</source>
                    <sourcepath>src/main/java</sourcepath>
                    <splitindex>true</splitindex>
                    <stylesheetfile>src/etc/javadoc.css</stylesheetfile>
                    <use>true</use>
                    <version>true</version>
                    <linksource>true</linksource>
                    <bottom>&lt;img style='float:right' src='http://sflogo.sourceforge.net/sflogo.php?group_id=203619&amp;type=1' width='88' height='31' border='0' alt='SourceForge.net Logo' /&gt; DL-Learner is licenced under the terms of the GNU General Public License.&lt;br /&gt;Copyright &amp;#169; 2007-2011 Jens Lehmann</bottom>
                    <encoding>ISO-8859-1</encoding>
                    <windowtitle>DL-Learner Javadoc</windowtitle>
                </configuration>
            </plugin>
      
            <!--
            <plugin>
                <groupId>org.codehaus.mojo</groupId>
                <artifactId>javacc-maven-plugin</artifactId>
                <version>2.6</version>
                <executions>
                    <execution>
                        <id>javacc</id>
                        <goals>
                            <goal>javacc</goal>
                        </goals>
                    </execution>
                </executions>
            </plugin>
            -->
            <plugin>
                <groupId>org.apache.maven.plugins</groupId>
                <artifactId>maven-surefire-plugin</artifactId>
                <configuration>
                    <excludes>
                        <exclude>org/dllearner/algorithm/tbsl/*</exclude>
                        <exclude>org/dllearner/algorithm/qtl/*</exclude>
                    </excludes>
                    <argLine>-Dlog4j.configuration=log4j.properties -Dlog4j.debug</argLine>
                </configuration>
            </plugin>
            <plugin>
                <groupId>org.codehaus.mojo</groupId>
                <artifactId>exec-maven-plugin</artifactId>
                <executions>
                    <execution>
                        <goals>
                            <goal>exec</goal>
                        </goals>
                    </execution>
                </executions>
                <configuration>
                    <executable>java</executable>
                    <arguments>
                        <argument>-Xms512m</argument>
                        <argument>-Xmx4000m</argument>
                    </arguments>
                </configuration>
            </plugin>
        </plugins>
    </build>
    
    
</project><|MERGE_RESOLUTION|>--- conflicted
+++ resolved
@@ -49,7 +49,7 @@
 		</profile>
 	</profiles>
     <dependencies>
-        
+
         <!-- EDGE dependency -->
         <dependency>
             <groupId>it.unife.endif.ml</groupId>
@@ -266,7 +266,6 @@
                     <version>3.7.2</version>
             </dependency>
         -->
-<<<<<<< HEAD
         <!-- dependencies for spatial reasoning support -->
         <dependency>
             <groupId>org.postgis</groupId>
@@ -278,7 +277,6 @@
             <artifactId>postgresql</artifactId>
         </dependency>
         <!-- /dependencies for spatial reasoning support -->
-=======
 
         <dependency>
             <groupId>ml.dmlc</groupId>
@@ -289,7 +287,6 @@
             <groupId>org.jgrapht</groupId>
             <artifactId>jgrapht-core</artifactId>
         </dependency>
->>>>>>> 422857b3
     </dependencies>
     <build>
         <plugins>
@@ -368,6 +365,6 @@
             </plugin>
         </plugins>
     </build>
-    
+
     
 </project>