--- conflicted
+++ resolved
@@ -14,21 +14,12 @@
 		<compiler.version>1.8</compiler.version>
 		<project.build.sourceEncoding>UTF-8</project.build.sourceEncoding>
 		<!--Define the AKSW dependency version -->
-<<<<<<< HEAD
         <slf4j.version>1.7.22</slf4j.version>
         <log4j.version>1.2.17</log4j.version>
         <solr.version>5.3.0</solr.version>
-        <owlapi.version>4.2.4</owlapi.version>
+        <owlapi.version>4.2.8</owlapi.version>
         <spring.version>4.3.3.RELEASE</spring.version>
         <jena.sparql.api.version>3.1.1-1</jena.sparql.api.version>
-=======
-		<slf4j.version>1.7.21</slf4j.version>
-		<log4j.version>1.2.17</log4j.version>
-		<solr.version>5.3.0</solr.version>
-		<owlapi.version>4.2.4</owlapi.version>
-		<spring.version>4.3.3.RELEASE</spring.version>
-		<jena.sparql.api.version>3.1.0-1</jena.sparql.api.version>
->>>>>>> 9b260ddc
 		<pellet.version>2.5.0-dllearner</pellet.version>
 	</properties>
 
