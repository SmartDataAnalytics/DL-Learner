<?xml version="1.0" encoding="UTF-8"?>
<project xmlns="http://maven.apache.org/POM/4.0.0" xmlns:xsi="http://www.w3.org/2001/XMLSchema-instance" xsi:schemaLocation="http://maven.apache.org/POM/4.0.0 http://maven.apache.org/xsd/maven-4.0.0.xsd">
	<modelVersion>4.0.0</modelVersion>

	<groupId>org.dllearner</groupId>
	<artifactId>dllearner-parent</artifactId>
	<version>1.0</version>
	<packaging>pom</packaging>
	<name>DL Learner Parent Pom</name>
	<url>http://aksw.org/Projects/DLLearner</url>
	<properties>
<<<<<<< HEAD
		<!-- tell the compiler we can use 1.7 -->
=======
>>>>>>> 52b4953f
		<compiler.version>1.7</compiler.version>
		<project.build.sourceEncoding>UTF-8</project.build.sourceEncoding>
		<!-- convenience to define GWT version in one place -->
		<gwt.version>2.3.0</gwt.version>

		<!--Define the AKSW dependency version -->
        <slf4j.version>1.6.4</slf4j.version>
        <log4j.version>1.2.16</log4j.version>
        <solr.version>4.4.0</solr.version>
        <owlapi.version>3.5.1</owlapi.version>
        <spring.version>3.2.13.RELEASE</spring.version>
        <jena.sparql.api.version>2.12.1-3</jena.sparql.api.version>
	</properties>

	<modules>
		<module>components-core</module>
		<module>components-ext</module>
		<module>interfaces</module>
<<<<<<< HEAD
		<module>scripts</module>
		<module>protege</module>
=======
>>>>>>> 52b4953f
  </modules>


	<!--This is the SCM information, which needs to be here so we can use the
		maven release plugin -->
	<scm>
		<url>https://github.com/AKSW/DL-Learner/</url>
		<connection>scm:git:git@github.com:AKSW/DL-Learner.git</connection>
		<developerConnection>scm:git:git@github.com:AKSW/DL-Learner.git</developerConnection>
<<<<<<< HEAD
	</scm>

	<build>
		<!-- - Plugin Management defines the plugins that the child components
			can use - It's good practice to do this as we can ensure all children use
			common versions - of the plugins, and we can look in one place to see all
			plugin dependencies. -->
		<pluginManagement>
			<plugins>
				<!--Surefire - for JUnits -->
				<plugin>
					<groupId>org.apache.maven.plugins</groupId>
					<artifactId>maven-surefire-plugin</artifactId>
					<version>2.18.1</version>
				</plugin>
				<!--Maven Compiler Plugin -->
				<plugin>
					<groupId>org.apache.maven.plugins</groupId>
					<artifactId>maven-compiler-plugin</artifactId>
					<version>3.2</version>
					<configuration>
						<source>${compiler.version}</source>
						<target>${compiler.version}</target>
						<encoding>${project.build.sourceEncoding}</encoding>
					</configuration>
				</plugin>

				<!-- - Maven Jar Plugin - if you want to create and/or sign jars. - I'm
					putting this in so we can create a jar for the test classes - in components
					core so that other components' tests can leverage them -->
				<plugin>
					<groupId>org.apache.maven.plugins</groupId>
					<artifactId>maven-jar-plugin</artifactId>
					<version>2.5</version>
				</plugin>
				<plugin>
					<groupId>org.apache.maven.plugins</groupId>
					<artifactId>maven-jarsigner-plugin</artifactId>
					<version>1.3.2</version>
					<executions>
						<execution>
							<id>sign</id>
							<goals>
								<goal>sign</goal>
							</goals>
						</execution>
					</executions>
					<configuration>
						<keystore>/path/to/the/keystore</keystore>
						<alias>Alias name</alias>
						<storepass>Store password</storepass>
						<keypass>Key password</keypass>
					</configuration>
				</plugin>
				<!--JAR the Sources -->
				<plugin>
					<groupId>org.apache.maven.plugins</groupId>
					<artifactId>maven-source-plugin</artifactId>
					<version>2.4</version>
				</plugin>
				<plugin>
					<groupId>org.apache.maven.plugins</groupId>
					<artifactId>maven-javadoc-plugin</artifactId>
					<version>2.10.1</version>
					<configuration>
						<failOnError>false</failOnError>
					</configuration>
				</plugin>
                <plugin>
                    <groupId>com.mycila.maven-license-plugin</groupId>
                    <artifactId>maven-license-plugin</artifactId>
                    <version>1.9.0</version>
                </plugin>
                <plugin>
                    <groupId>org.codehaus.mojo</groupId>
                    <artifactId>tomcat-maven-plugin</artifactId>
                    <version>1.0</version>
                </plugin>
                <plugin>
                    <groupId>org.apache.maven.plugins</groupId>
                    <artifactId>maven-resources-plugin</artifactId>
                    <version>2.7</version>
                </plugin>
                <plugin>
                    <groupId>org.mortbay.jetty</groupId>
                    <artifactId>maven-jetty-plugin</artifactId>
                    <version>6.1.26</version>
                </plugin>
                <plugin>
                    <groupId>org.apache.maven.plugins</groupId>
                    <artifactId>maven-dependency-plugin</artifactId>
                    <version>2.9</version>
                </plugin>
				<plugin>
					<groupId>org.apache.maven.plugins</groupId>
					<artifactId>maven-release-plugin</artifactId>
					<version>2.5.1</version>
				</plugin>
				<plugin>
					<groupId>org.apache.maven.plugins</groupId>
					<artifactId>maven-site-plugin</artifactId>
					<version>3.4</version>
				</plugin>
			</plugins>
		</pluginManagement>
	</build>
=======
	  <tag>dllearner-parent-1.0</tag>
  </scm>

	<build>
	<!-- - Plugin Management defines the plugins that the child components can 
		use - It's good practice to do this as we can ensure all children use common 
		versions - of the plugins, and we can look in one place to see all plugin 
		dependencies. -->
	<pluginManagement>
		<plugins>
			<!--Surefire - for JUnits -->
			<plugin>
				<groupId>org.apache.maven.plugins</groupId>
				<artifactId>maven-surefire-plugin</artifactId>
				<version>2.18.1</version>
			</plugin>
			<!--Maven Compiler Plugin -->
			<plugin>
				<groupId>org.apache.maven.plugins</groupId>
				<artifactId>maven-compiler-plugin</artifactId>
				<version>3.2</version>
				<configuration>
					<source>${compiler.version}</source>
					<target>${compiler.version}</target>
					<encoding>${project.build.sourceEncoding}</encoding>
				</configuration>
			</plugin>

			<!-- - Maven Jar Plugin - if you want to create and/or sign jars. - I'm 
				putting this in so we can create a jar for the test classes - in components 
				core so that other components' tests can leverage them -->
			<plugin>
				<groupId>org.apache.maven.plugins</groupId>
				<artifactId>maven-jar-plugin</artifactId>
				<version>2.5</version>
			</plugin>
			<plugin>
				<groupId>org.apache.maven.plugins</groupId>
				<artifactId>maven-jarsigner-plugin</artifactId>
				<version>1.3.2</version>
				<executions>
					<execution>
						<id>sign</id>
						<goals>
							<goal>sign</goal>
						</goals>
					</execution>
				</executions>
				<configuration>
					<keystore>/path/to/the/keystore</keystore>
					<alias>Alias name</alias>
					<storepass>Store password</storepass>
					<keypass>Key password</keypass>
				</configuration>
			</plugin>
			<!--JAR the Sources -->
			<plugin>
				<groupId>org.apache.maven.plugins</groupId>
				<artifactId>maven-source-plugin</artifactId>
				<version>2.4</version>
			</plugin>
			<plugin>
				<groupId>org.apache.maven.plugins</groupId>
				<artifactId>maven-javadoc-plugin</artifactId>
				<version>2.10.1</version>
				<configuration>
					<failOnError>false</failOnError>
				</configuration>
			</plugin>
			<plugin>
				<groupId>com.mycila</groupId>
				<artifactId>license-maven-plugin</artifactId>
				<version>2.8</version>
				<configuration>
				<!-- 	<header>com/mycila/maven/plugin/license/templates/GPL-3.txt</header> -->
					<header>license_header.txt</header>
			        <properties>
			            <owner>Jens Lehmann</owner>
			            <email>lehmann@informatik.uni-leipzig.de</email>
			        </properties>
			       <includes><include>src/**/*.java</include>
			       
			       </includes>
			        <excludes>
			            <exclude>**/README</exclude>
			            <exclude>src/test/resources/**</exclude>
			             <exclude>src/etc/**</exclude>
			              <exclude>src/deb-package/**</exclude>
			              <exclude>src/deb/**</exclude>
			            <exclude>src/main/resources/**</exclude>
			            <exclude>cache/**</exclude>
			            <exclude>log/**</exclude>
			            <exclude>src/**/*.html</exclude>
			            <exclude>src/**/*.jj</exclude>
			            <exclude>src/**/*.txt</exclude>
			        </excludes>
				</configuration>
			</plugin>
			<plugin>
				<groupId>org.codehaus.mojo</groupId>
				<artifactId>tomcat-maven-plugin</artifactId>
				<version>1.0</version>
			</plugin>
			<plugin>
				<groupId>org.apache.maven.plugins</groupId>
				<artifactId>maven-resources-plugin</artifactId>
				<version>2.7</version>
			</plugin>
			<plugin>
				<groupId>org.mortbay.jetty</groupId>
				<artifactId>maven-jetty-plugin</artifactId>
				<version>6.1.26</version>
			</plugin>
			<plugin>
				<groupId>org.apache.maven.plugins</groupId>
				<artifactId>maven-dependency-plugin</artifactId>
				<version>2.9</version>
			</plugin>
			<plugin>
				<groupId>org.apache.maven.plugins</groupId>
				<artifactId>maven-release-plugin</artifactId>
				<version>2.5.1</version>
				<configuration>
					<autoVersionSubmodules>true</autoVersionSubmodules>
				</configuration>
			</plugin>
			<!-- <plugin>
				<groupId>org.apache.maven.plugins</groupId>
				<artifactId>maven-site-plugin</artifactId>
				<version>3.4</version>
			</plugin> -->
		</plugins>
	</pluginManagement>
</build>
>>>>>>> 52b4953f

	<dependencyManagement>
		<!-- - Dependency Management defines the dependencies at the parent level
			- These set the dependencies on a global level and the children are forced
			to use the defined version - We do this to ensure consistent dependencies
			amongst all children artifacts that are generated by this pom. - - Children
			still have to include the dependency, but only the groupId and artifactId
			as version is retrieved from the parent. - - Remember, default scope is compile
			in Maven. -->
		<dependencies>
            <dependency>
                <groupId>org.semanticweb.elk</groupId>
                <artifactId>elk-owlapi</artifactId>
                <version>0.4.1</version>
            </dependency>
			<dependency>
				<groupId>org.apache.commons</groupId>
				<artifactId>commons-math3</artifactId>
				<version>3.4.1</version>
			</dependency>
			<dependency>
			<groupId>net.sourceforge.owlapi</groupId>
			<artifactId>owlapi-distribution</artifactId>
			<version>${owlapi.version}</version>
		</dependency>
		<dependency>
			<groupId>net.sourceforge.owlapi</groupId>
			<artifactId>owlapi-reasoner</artifactId>
			<version>${owlapi.version}</version>
		</dependency>
		<dependency>
			<groupId>net.sourceforge.owlapi</groupId>
			<artifactId>owlapi-debugging</artifactId>
			<version>${owlapi.version}</version>
		</dependency>
		<dependency>
			<groupId>net.sourceforge.owlapi</groupId>
			<artifactId>owlapi-util</artifactId>
			<version>${owlapi.version}</version>
		</dependency>
		<dependency>
			<groupId>net.sourceforge.owlapi</groupId>
			<artifactId>owlapi-api</artifactId>
			<version>${owlapi.version}</version>
		</dependency>
		<dependency>
			<groupId>net.sourceforge.owlapi</groupId>
			<artifactId>owlapi-apibinding</artifactId>
			<version>${owlapi.version}</version>
		</dependency>
		<dependency>
			<groupId>net.sourceforge.owlapi</groupId>
			<artifactId>owlapi-impl</artifactId>
			<version>${owlapi.version}</version>
		</dependency>

	<!-- OWL API compatible reasoners -->
			<dependency>
				<groupId>com.clarkparsia.pellet</groupId>
				<artifactId>pellet-distribution</artifactId>
				<version>2.3.3</version>
				<type>pom</type>
				<exclusions>
					<exclusion>
						<groupId>com.clarkparsia.pellet</groupId>
						<artifactId>pellet-cli</artifactId>
					</exclusion>
					<exclusion>
						<groupId>com.clarkparsia.pellet</groupId>
						<artifactId>pellet-examples</artifactId>
					</exclusion>
					<exclusion>
						<groupId>com.clarkparsia.pellet</groupId>
						<artifactId>pellet-test</artifactId>
					</exclusion>
				</exclusions>
			</dependency>
		
			<dependency>
				<groupId>eu.trowl</groupId>
				<artifactId>trowl-core</artifactId>
				<version>1.4.0</version>
			</dependency>
			
			<dependency>
<<<<<<< HEAD
			<groupId>eu.trowl</groupId>
			<artifactId>trowl-core</artifactId>
			<version>1.4.0</version>
		</dependency>

=======
				<groupId>net.sourceforge.owlapi</groupId>
				<artifactId>jfact</artifactId>
				<version>4.0.0</version>
			</dependency>
		
>>>>>>> 52b4953f
			<dependency>
				<groupId>org.semanticweb.hermit</groupId>
				<artifactId>hermit</artifactId>
				<version>1.3.8</version>
			</dependency>

            <!-- SOLR Dependency -->
            <dependency>
                <groupId>org.apache.solr</groupId>
                <artifactId>solr-core</artifactId>
                <version>${solr.version}</version>
                <exclusions>
                    <exclusion>
                        <groupId>commons-logging</groupId>
                        <artifactId>commons-logging</artifactId>
                    </exclusion>
                    <exclusion>
                        <groupId>org.slf4j</groupId>
                        <artifactId>slf4j-jdk14</artifactId>
                    </exclusion>
                </exclusions>
            </dependency>

			<!-- 
            <dependency>
                <groupId>org.nlp2rdf</groupId>
                <artifactId>nif</artifactId>
                <version>1.1-SNAPSHOT</version>
                <exclusions>
                    <exclusion>
                        <groupId>commons-logging</groupId>
                        <artifactId>commons-logging</artifactId>
                    </exclusion>
                </exclusions>
            </dependency>
             -->

			<!--Available via central, we use the latest with minor mods to DL Learner
				source (IE Dig related code) -->
			
			<dependency>
				<groupId>org.json</groupId>
				<artifactId>json</artifactId>
				<version>20140107</version>
			</dependency>

			<!--Used in NKE interfaces for now -->
			<dependency>
				<groupId>com.googlecode.json-simple</groupId>
				<artifactId>json-simple</artifactId>
				<version>1.1</version>
			</dependency>

			<dependency>
				<groupId>net.sf.jopt-simple</groupId>
				<artifactId>jopt-simple</artifactId>
				<version>3.3</version>
				<!--This version is the one released with DL-Learner 2048 -->
			</dependency>

			<dependency>
				<groupId>org.apache.lucene</groupId>
				<artifactId>lucene-core</artifactId>
				<version>4.9.0</version>
			</dependency>
			<dependency>
				<groupId>org.apache.lucene</groupId>
				<artifactId>lucene-analyzers-common</artifactId>
				<version>4.9.0</version>
			</dependency>
			<dependency>
				<groupId>org.apache.lucene</groupId>
				<artifactId>lucene-queryparser</artifactId>
				<version>4.9.0</version>
			</dependency>

			<dependency>
				<groupId>org.ini4j</groupId>
				<artifactId>ini4j</artifactId>
				<version>0.5.2</version>
				<!--This version is the one released with DL-Learner 2048 -->
			</dependency>

            <dependency>
                <groupId>org.apache.xmlbeans</groupId>
                <artifactId>xmlbeans</artifactId>
                <version>2.4.0</version>
            </dependency>

			<dependency>
				<groupId>com.jamonapi</groupId>
				<artifactId>jamon</artifactId>
				<version>2.79</version>
			</dependency>

			<dependency>
				<groupId>org.apache.jena</groupId>
				<artifactId>jena-core</artifactId>
				 <version>2.11.2</version>
			</dependency>

			<dependency>
				<groupId>org.apache.jena</groupId>
				<artifactId>jena-arq</artifactId>
				<version>2.11.2</version>
			</dependency>
			
			<dependency>
				<groupId>commons-pool</groupId>
				<artifactId>commons-pool</artifactId>
				<version>1.6</version>
			</dependency>

			<dependency>
				<groupId>org.aksw.jena-sparql-api</groupId>
				<artifactId>jena-sparql-api-core</artifactId>
				<version>${jena.sparql.api.version}</version>
			</dependency>
			<dependency>
				<groupId>org.aksw.jena-sparql-api</groupId>
				<artifactId>jena-sparql-api-cache-h2</artifactId>
				<version>${jena.sparql.api.version}</version>
			</dependency>

			<!--Junits -->
			<dependency>
				<groupId>junit</groupId>
				<artifactId>junit</artifactId>
				<version>4.8.1</version>
				<scope>test</scope>
			</dependency>

			<dependency>
				<groupId>com.google.code.factplusplus</groupId>
				<artifactId>factpp-owlapi</artifactId>
				<version>1.5.1</version>
			</dependency>

			<dependency>
				<groupId>net.sourceforge.owlapi.owllink</groupId>
				<artifactId>owllink</artifactId>
				<version>1.2.2</version>
<<<<<<< HEAD
			</dependency>

			<dependency>
				<groupId>org.protege.editor.core</groupId>
				<artifactId>org.protege.editor.core.application</artifactId>
				<version>4.2</version>
			</dependency>

			<dependency>
				<groupId>org.protege.editor.owl</groupId>
				<artifactId>org.protege.editor.owl</artifactId>
				<version>4.2</version>
=======
>>>>>>> 52b4953f
			</dependency>

			<!--Dependencies that are generated as part of this parent pom -->
			<dependency>
				<groupId>org.dllearner</groupId>
				<artifactId>components-core</artifactId>
				<version>${project.version}</version>
			</dependency>

			<!--This is the jar of the tests from components-core -->
			<dependency>
				<groupId>org.dllearner</groupId>
				<artifactId>components-core</artifactId>
				<version>${project.version}</version>
				<classifier>tests</classifier>
			</dependency>

			<dependency>
				<groupId>org.dllearner</groupId>
				<artifactId>components-ext</artifactId>
				<version>${project.version}</version>
			</dependency>

			<dependency>
				<groupId>org.dllearner</groupId>
				<artifactId>interfaces</artifactId>
				<version>${project.version}</version>
			</dependency>

			<dependency>
				<groupId>net.sourceforge.secondstring</groupId>
				<artifactId>secondstring</artifactId>
				<version>20060615</version>
			</dependency>

			<dependency>
				<groupId>com.jgoodies</groupId>
				<artifactId>looks</artifactId>
				<version>2.2.2</version>
			</dependency>

			<dependency>
				<groupId>com.h2database</groupId>
				<artifactId>h2</artifactId>
				<version>1.4.181</version>
			</dependency>

			<dependency>
				<groupId>mysql</groupId>
				<artifactId>mysql-connector-java</artifactId>
				<version>5.1.32</version>
			</dependency>

			<!--GWT Dependencies -->
			<dependency>
				<groupId>postgresql</groupId>
				<artifactId>postgresql</artifactId>
				<version>8.4-701.jdbc4</version>
			</dependency>

			<dependency>
				<groupId>com.google.guava</groupId>
				<artifactId>guava</artifactId>
				<version>18.0</version>
			</dependency>
			<dependency>
				<groupId>com.dumontierlab</groupId>
				<artifactId>pdb2rdf-parser</artifactId>
				<version>0.0.8</version>
                <exclusions>
                    <exclusion>
                        <groupId>org.slf4j</groupId>
                        <artifactId>slf4j-log4j12</artifactId>
                    </exclusion>
                    <!--This pom is including a modified version of Jena that is out of sync with what we're using-->
                    <exclusion>
                        <groupId>com.hp.hpl.jena</groupId>
                        <artifactId>jena</artifactId>
                    </exclusion>
                </exclusions>
			</dependency>
			<dependency>
				<groupId>com.dumontierlab</groupId>
				<artifactId>pdb2rdf-cli</artifactId>
				<version>0.0.9</version>
			</dependency>

			<!--used in the webservice in interfaces -->
			<dependency>
				<groupId>javax.servlet</groupId>
				<artifactId>servlet-api</artifactId>
				<version>2.4</version>
				<scope>provided</scope>
			</dependency>
			<dependency>
				<groupId>javax.servlet</groupId>
				<artifactId>jsp-api</artifactId>
				<version>2.0</version>
				<scope>provided</scope>
			</dependency>
			<dependency>
				<groupId>javax.servlet</groupId>
				<artifactId>jstl</artifactId>
				<version>1.0.3</version>
				<scope>provided</scope>
			</dependency>

			<!-- Spring -->
	        <dependency>
	        	<groupId>org.springframework</groupId>
	        	<artifactId>spring-context</artifactId>
	        	<version>${spring.version}</version>
                <exclusions>
                    <exclusion>
                        <groupId>commons-logging</groupId>
                        <artifactId>commons-logging</artifactId>
                    </exclusion>
                </exclusions>
	        </dependency>
			<dependency>
	        	<groupId>org.springframework</groupId>
	        	<artifactId>spring-beans</artifactId>
	        	<version>${spring.version}</version>
	        </dependency>

            <!--BEGIN Logging Dependencies-->

            <!--This is the api jar, it's needed at compile time-->
            <dependency>
                <groupId>org.slf4j</groupId>
                <artifactId>slf4j-api</artifactId>
                <version>${slf4j.version}</version>
            </dependency>

            <!--This is the bridge that ties calls to the slf4j api to the log4j framework.  This is a runtime dependency for programs which wish to use log4j as their implementation.-->
            <dependency>
                <groupId>org.slf4j</groupId>
                <artifactId>slf4j-log4j12</artifactId>
                <version>${slf4j.version}</version>
            </dependency>

            <!-- This is the concrete implementation of the log4j framework - it is a runtime dependency that needs to be used with the slf4j-log4j12 dependency -->
            <dependency>
                <groupId>log4j</groupId>
                <artifactId>log4j</artifactId>
                <version>${log4j.version}</version>
            </dependency>

            <!--Bridge from JCL to SLF4J.  Then we go from SLF4J to our desired logging framework (which for DL-Learner interfaces is Log4J).
             - JCL is in use by Spring and so this lets us control the output from the Spring libraries in the same way we control anything else.
             - This is also a runtime dependency.
             -->
            <dependency>
                <groupId>org.slf4j</groupId>
                <artifactId>jcl-over-slf4j</artifactId>
                <version>${slf4j.version}</version>
            </dependency>
            <!--END Logging Dependencies-->

            <!--It seems that later versions of this causes a lot of problems for some of the libraries we depend on-->
            <dependency>
                <groupId>xerces</groupId>
                <artifactId>xercesImpl</artifactId>
                <version>2.6.0</version>
            </dependency>

            <dependency>
	<groupId>org.apache.commons</groupId>
	<artifactId>commons-lang3</artifactId>
	<version>3.3.2</version>
</dependency>
            
			<dependency>
			    <groupId>gurobi</groupId>
			    <artifactId>gurobi</artifactId>
			    <version>5.0.1</version>
			</dependency>
			
			<dependency>
	<groupId>joda-time</groupId>
	<artifactId>joda-time</artifactId>
	<version>2.7</version>
</dependency>
			
		</dependencies>
	</dependencyManagement>

	<repositories>
	<repository>
		<id>maven.aksw.internal</id>
		<name>University Leipzig, AKSW Maven2 Repository</name>
		<url>http://maven.aksw.org/repository/internal</url>
		<releases />
	</repository>
	<repository>
		<id>maven.aksw.snapshots</id>
		<name>University Leipzig, AKSW Maven2 Repository</name>
		<url>http://maven.aksw.org/repository/snapshots</url>
		<snapshots />
	</repository>
</repositories>

	<distributionManagement>
		<repository>
			<id>archiva.internal</id>
			<name>AKSW Internal Release Repository</name>
			<url>http://maven.aksw.org/archiva/repository/internal</url>
		</repository>
		<snapshotRepository>
			<id>archiva.snapshots</id>
			<name>AKSW Snapshot Repository</name>
			<url>http://maven.aksw.org/archiva/repository/snapshots</url>
		</snapshotRepository>
	<!-- start - location where site is deployed - username/password for site.deployments in server.xml -->
		<site>
			<id>site.deployments</id>
			<name>Site deployments</name>
			<url>scp://prod0.aksw.org/var/www/aksw.org/javadoc/</url>
		</site>
		<!-- end - location where site is deployed - username/password for site.deployments in server.xml -->
	</distributionManagement>

<reporting>
	<plugins>
		<plugin>
			<groupId>org.apache.maven.plugins</groupId>
			<artifactId>maven-javadoc-plugin</artifactId>
			<configuration>
				<links>
					<link>http://java.sun.com/j2se/1.7.0/docs/api</link>
				</links>
			</configuration>
		</plugin>
	</plugins>
</reporting>

	<profiles>
		<profile>
			<id>hudson_build</id>
			<build>
				<plugins>
					<!--JAR the Sources -->
					<plugin>
						<groupId>org.apache.maven.plugins</groupId>
						<artifactId>maven-source-plugin</artifactId>
						<executions>
							<execution>
                                <id>attach-sources</id>
                                <phase>verify</phase>
                                <goals>
                                    <goal>jar</goal>
                                </goals>
							</execution>
						</executions>
					</plugin>
				</plugins>
			</build>
		</profile>
	</profiles>
</project><|MERGE_RESOLUTION|>--- conflicted
+++ resolved
@@ -9,10 +9,6 @@
 	<name>DL Learner Parent Pom</name>
 	<url>http://aksw.org/Projects/DLLearner</url>
 	<properties>
-<<<<<<< HEAD
-		<!-- tell the compiler we can use 1.7 -->
-=======
->>>>>>> 52b4953f
 		<compiler.version>1.7</compiler.version>
 		<project.build.sourceEncoding>UTF-8</project.build.sourceEncoding>
 		<!-- convenience to define GWT version in one place -->
@@ -31,11 +27,7 @@
 		<module>components-core</module>
 		<module>components-ext</module>
 		<module>interfaces</module>
-<<<<<<< HEAD
-		<module>scripts</module>
-		<module>protege</module>
-=======
->>>>>>> 52b4953f
+		<!-- <module>scripts</module> -->
   </modules>
 
 
@@ -45,114 +37,6 @@
 		<url>https://github.com/AKSW/DL-Learner/</url>
 		<connection>scm:git:git@github.com:AKSW/DL-Learner.git</connection>
 		<developerConnection>scm:git:git@github.com:AKSW/DL-Learner.git</developerConnection>
-<<<<<<< HEAD
-	</scm>
-
-	<build>
-		<!-- - Plugin Management defines the plugins that the child components
-			can use - It's good practice to do this as we can ensure all children use
-			common versions - of the plugins, and we can look in one place to see all
-			plugin dependencies. -->
-		<pluginManagement>
-			<plugins>
-				<!--Surefire - for JUnits -->
-				<plugin>
-					<groupId>org.apache.maven.plugins</groupId>
-					<artifactId>maven-surefire-plugin</artifactId>
-					<version>2.18.1</version>
-				</plugin>
-				<!--Maven Compiler Plugin -->
-				<plugin>
-					<groupId>org.apache.maven.plugins</groupId>
-					<artifactId>maven-compiler-plugin</artifactId>
-					<version>3.2</version>
-					<configuration>
-						<source>${compiler.version}</source>
-						<target>${compiler.version}</target>
-						<encoding>${project.build.sourceEncoding}</encoding>
-					</configuration>
-				</plugin>
-
-				<!-- - Maven Jar Plugin - if you want to create and/or sign jars. - I'm
-					putting this in so we can create a jar for the test classes - in components
-					core so that other components' tests can leverage them -->
-				<plugin>
-					<groupId>org.apache.maven.plugins</groupId>
-					<artifactId>maven-jar-plugin</artifactId>
-					<version>2.5</version>
-				</plugin>
-				<plugin>
-					<groupId>org.apache.maven.plugins</groupId>
-					<artifactId>maven-jarsigner-plugin</artifactId>
-					<version>1.3.2</version>
-					<executions>
-						<execution>
-							<id>sign</id>
-							<goals>
-								<goal>sign</goal>
-							</goals>
-						</execution>
-					</executions>
-					<configuration>
-						<keystore>/path/to/the/keystore</keystore>
-						<alias>Alias name</alias>
-						<storepass>Store password</storepass>
-						<keypass>Key password</keypass>
-					</configuration>
-				</plugin>
-				<!--JAR the Sources -->
-				<plugin>
-					<groupId>org.apache.maven.plugins</groupId>
-					<artifactId>maven-source-plugin</artifactId>
-					<version>2.4</version>
-				</plugin>
-				<plugin>
-					<groupId>org.apache.maven.plugins</groupId>
-					<artifactId>maven-javadoc-plugin</artifactId>
-					<version>2.10.1</version>
-					<configuration>
-						<failOnError>false</failOnError>
-					</configuration>
-				</plugin>
-                <plugin>
-                    <groupId>com.mycila.maven-license-plugin</groupId>
-                    <artifactId>maven-license-plugin</artifactId>
-                    <version>1.9.0</version>
-                </plugin>
-                <plugin>
-                    <groupId>org.codehaus.mojo</groupId>
-                    <artifactId>tomcat-maven-plugin</artifactId>
-                    <version>1.0</version>
-                </plugin>
-                <plugin>
-                    <groupId>org.apache.maven.plugins</groupId>
-                    <artifactId>maven-resources-plugin</artifactId>
-                    <version>2.7</version>
-                </plugin>
-                <plugin>
-                    <groupId>org.mortbay.jetty</groupId>
-                    <artifactId>maven-jetty-plugin</artifactId>
-                    <version>6.1.26</version>
-                </plugin>
-                <plugin>
-                    <groupId>org.apache.maven.plugins</groupId>
-                    <artifactId>maven-dependency-plugin</artifactId>
-                    <version>2.9</version>
-                </plugin>
-				<plugin>
-					<groupId>org.apache.maven.plugins</groupId>
-					<artifactId>maven-release-plugin</artifactId>
-					<version>2.5.1</version>
-				</plugin>
-				<plugin>
-					<groupId>org.apache.maven.plugins</groupId>
-					<artifactId>maven-site-plugin</artifactId>
-					<version>3.4</version>
-				</plugin>
-			</plugins>
-		</pluginManagement>
-	</build>
-=======
 	  <tag>dllearner-parent-1.0</tag>
   </scm>
 
@@ -287,7 +171,6 @@
 		</plugins>
 	</pluginManagement>
 </build>
->>>>>>> 52b4953f
 
 	<dependencyManagement>
 		<!-- - Dependency Management defines the dependencies at the parent level
@@ -373,19 +256,11 @@
 			</dependency>
 			
 			<dependency>
-<<<<<<< HEAD
-			<groupId>eu.trowl</groupId>
-			<artifactId>trowl-core</artifactId>
-			<version>1.4.0</version>
-		</dependency>
-
-=======
 				<groupId>net.sourceforge.owlapi</groupId>
 				<artifactId>jfact</artifactId>
 				<version>4.0.0</version>
 			</dependency>
 		
->>>>>>> 52b4953f
 			<dependency>
 				<groupId>org.semanticweb.hermit</groupId>
 				<artifactId>hermit</artifactId>
@@ -528,21 +403,6 @@
 				<groupId>net.sourceforge.owlapi.owllink</groupId>
 				<artifactId>owllink</artifactId>
 				<version>1.2.2</version>
-<<<<<<< HEAD
-			</dependency>
-
-			<dependency>
-				<groupId>org.protege.editor.core</groupId>
-				<artifactId>org.protege.editor.core.application</artifactId>
-				<version>4.2</version>
-			</dependency>
-
-			<dependency>
-				<groupId>org.protege.editor.owl</groupId>
-				<artifactId>org.protege.editor.owl</artifactId>
-				<version>4.2</version>
-=======
->>>>>>> 52b4953f
 			</dependency>
 
 			<!--Dependencies that are generated as part of this parent pom -->
