<?xml version="1.0" encoding="UTF-8"?>
<project xmlns="http://maven.apache.org/POM/4.0.0" xmlns:xsi="http://www.w3.org/2001/XMLSchema-instance" xsi:schemaLocation="http://maven.apache.org/POM/4.0.0 http://maven.apache.org/xsd/maven-4.0.0.xsd">
<<<<<<< HEAD
    <modelVersion>4.0.0</modelVersion>

    <groupId>org.dllearner</groupId>
    <artifactId>dllearner-parent</artifactId>
    <version>1.3-SNAPSHOT</version>
    <packaging>pom</packaging>
    <name>DL Learner Parent Pom</name>
    <description>A framework for supervised Machine Learning in OWL, RDF and Description Logics</description>
    <url>http://aksw.org/Projects/DLLearner</url>
    <properties>
        <compiler.version>1.8</compiler.version>
        <project.build.sourceEncoding>UTF-8</project.build.sourceEncoding>
        <!--Define the AKSW dependency version -->
=======
	<modelVersion>4.0.0</modelVersion>

	<groupId>org.dllearner</groupId>
	<artifactId>dllearner-parent</artifactId>
	<version>1.3.0-SNAPSHOT</version>
	<packaging>pom</packaging>
	<name>DL Learner Parent Pom</name>
	<description>A framework for supervised Machine Learning in OWL, RDF and Description Logics</description>
	<url>http://aksw.org/Projects/DLLearner</url>
	<properties>
		<compiler.version>1.8</compiler.version>
		<project.build.sourceEncoding>UTF-8</project.build.sourceEncoding>
		<!--Define the AKSW dependency version -->
>>>>>>> 15f30876
        <slf4j.version>1.7.16</slf4j.version>
        <log4j.version>1.2.16</log4j.version>
        <solr.version>5.3.0</solr.version>
        <owlapi.version>4.2.4</owlapi.version>
        <spring.version>4.2.4.RELEASE</spring.version>
<<<<<<< HEAD
        <jena.sparql.api.version>2.13.0-5</jena.sparql.api.version>
        <pellet.version>2.4.0-dllearner</pellet.version>
    </properties>

    <modules>
        <module>components-core</module>
        <module>components-ext</module>
        <module>interfaces</module>
        <module>scripts</module>
        <module>interfaces-ext</module>
    </modules>


    <!--This is the SCM information, which needs to be here so we can use the
    maven release plugin -->
    <scm>
        <url>https://github.com/AKSW/DL-Learner/</url>
        <connection>scm:git:git@github.com:AKSW/DL-Learner.git</connection>
        <developerConnection>scm:git:git@github.com:AKSW/DL-Learner.git</developerConnection>
        <tag>1.2</tag>
    </scm>

    <licenses>
        <license>
            <name>GNU General Public License (GPL)</name>
            <url>http://www.gnu.org/licenses/gpl.txt</url>
            <distribution>repo</distribution>
        </license>
    </licenses>

    <organization>
        <name>AKSW, Department of Computer Science, University of Leipzig</name>
        <url>http://www.aksw.org</url>
    </organization>

    <inceptionYear>2007</inceptionYear>

    <developers>
        <developer>
            <id>lorenz</id>
            <name>Lorenz Buehmann</name>
            <email>buehmann@informatik.uni-leipzig.de</email>
            <organization>AKSW, Department of Computer Science, University of Leipzig</organization>
            <organizationUrl>http://www.aksw.org</organizationUrl>
            <roles>
                <role>developer</role>
            </roles>
            <timezone>0</timezone>
        </developer>
        <developer>
            <id>patrick</id>
            <name>Patrick Westphal</name>
            <email>pwestphal@informatik.uni-leipzig.de</email>
            <organization>AKSW, Department of Computer Science, University of Leipzig</organization>
            <organizationUrl>http://www.aksw.org</organizationUrl>
            <roles>
                <role>developer</role>
            </roles>
            <timezone>0</timezone>
        </developer>
        <developer>
            <id>simon</id>
            <name>Simon Bin</name>
            <email>sbin@informatik.uni-leipzig.de</email>
            <organization>AKSW, Department of Computer Science, University of Leipzig</organization>
            <organizationUrl>http://www.aksw.org</organizationUrl>
            <roles>
                <role>developer</role>
            </roles>
            <timezone>0</timezone>
        </developer>
        <developer>
            <id>jens</id>
            <name>Jens Lehmann</name>
            <email>lehmann@informatik.uni-leipzig.de</email>
            <organization>AKSW, Department of Computer Science, University of Leipzig</organization>
            <organizationUrl>http://www.aksw.org</organizationUrl>
            <roles>
                <role>developer</role>
            </roles>
            <timezone>0</timezone>
        </developer>
    </developers>

    <build>
        <!-- - Plugin Management defines the plugins that the child components can
        use - It's good practice to do this as we can ensure all children use common
        versions - of the plugins, and we can look in one place to see all plugin
        dependencies. -->
        <pluginManagement>
            <plugins>
                <!--Surefire - for JUnits -->
                <plugin>
                    <groupId>org.apache.maven.plugins</groupId>
                    <artifactId>maven-surefire-plugin</artifactId>
                    <version>2.19</version>
                </plugin>
                <!--Maven Compiler Plugin -->
                <plugin>
                    <groupId>org.apache.maven.plugins</groupId>
                    <artifactId>maven-compiler-plugin</artifactId>
                    <version>3.3</version>
                    <configuration>
                        <source>${compiler.version}</source>
                        <target>${compiler.version}</target>
                        <encoding>${project.build.sourceEncoding}</encoding>
                        <compilerArgs>
                            <arg>-Xlint:all,-options,-path</arg>
                        </compilerArgs>
                    </configuration>
                </plugin>

                <!-- - Maven Jar Plugin - if you want to create and/or sign jars. - I'm 
                putting this in so we can create a jar for the test classes - in components 
                core so that other components' tests can leverage them -->
                <plugin>
                    <groupId>org.apache.maven.plugins</groupId>
                    <artifactId>maven-jar-plugin</artifactId>
                    <version>2.5</version>
                </plugin>
                <plugin>
                    <groupId>org.apache.maven.plugins</groupId>
                    <artifactId>maven-jarsigner-plugin</artifactId>
                    <version>1.4</version>
                    <executions>
                        <execution>
                            <id>sign</id>
                            <goals>
                                <goal>sign</goal>
                            </goals>
                        </execution>
                    </executions>
                    <configuration>
                        <keystore>/path/to/the/keystore</keystore>
                        <alias>Alias name</alias>
                        <storepass>Store password</storepass>
                        <keypass>Key password</keypass>
                    </configuration>
                </plugin>
                <plugin>
                    <groupId>org.apache.maven.plugins</groupId>
                    <artifactId>maven-gpg-plugin</artifactId>
                    <version>1.6</version>
                </plugin>
                <!--JAR the Sources -->
                <plugin>
                    <groupId>org.apache.maven.plugins</groupId>
                    <artifactId>maven-source-plugin</artifactId>
                    <version>2.4</version>
                </plugin>
                <plugin>
                    <groupId>org.apache.maven.plugins</groupId>
                    <artifactId>maven-javadoc-plugin</artifactId>
                    <version>2.10.3</version>
                    <configuration>
                        <failOnError>false</failOnError>
                    </configuration>
                </plugin>
                <plugin>
                    <groupId>com.mycila</groupId>
                    <artifactId>license-maven-plugin</artifactId>
                    <version>2.11</version>
                    <configuration>
                        <!-- 	<header>com/mycila/maven/plugin/license/templates/GPL-3.txt</header> -->
                        <header>license_header.txt</header>
                        <properties>
                            <owner>Jens Lehmann</owner>
                            <email>lehmann@informatik.uni-leipzig.de</email>
                        </properties>
                        <includes>
                            <include>src/**/*.java</include>
                        </includes>
                        <excludes>
                            <exclude>**/README</exclude>
                            <exclude>src/test/resources/**</exclude>
                            <exclude>src/etc/**</exclude>
                            <exclude>src/deb-package/**</exclude>
                            <exclude>src/deb/**</exclude>
                            <exclude>src/main/resources/**</exclude>
                            <exclude>cache/**</exclude>
                            <exclude>log/**</exclude>
                            <exclude>src/**/*.html</exclude>
                            <exclude>src/**/*.jj</exclude>
                            <exclude>src/**/*.txt</exclude>
                            <exclude>package-info.java</exclude>
                        </excludes>
                    </configuration>
                </plugin>
                <plugin>
                    <groupId>org.codehaus.mojo</groupId>
                    <artifactId>tomcat-maven-plugin</artifactId>
                    <version>2.2</version>
                </plugin>
                <plugin>
                    <groupId>org.apache.maven.plugins</groupId>
                    <artifactId>maven-resources-plugin</artifactId>
                    <version>2.7</version>
                </plugin>
                <plugin>
                    <groupId>org.mortbay.jetty</groupId>
                    <artifactId>maven-jetty-plugin</artifactId>
                    <version>6.1.26</version>
                </plugin>
                <plugin>
                    <groupId>org.apache.maven.plugins</groupId>
                    <artifactId>maven-dependency-plugin</artifactId>
                    <version>2.10</version>
                </plugin>
                <plugin>
                    <groupId>org.apache.maven.plugins</groupId>
                    <artifactId>maven-release-plugin</artifactId>
                    <version>2.5.3</version>
                    <configuration>
                        <autoVersionSubmodules>true</autoVersionSubmodules>
                    </configuration>
                </plugin>
                <!-- Git flow plugin according to the Git branching model http://nvie.com/posts/a-successful-git-branching-model/
                See: https://github.com/aleksandr-m/gitflow-maven-plugin
                Usage: gitflow:release-start and gitflow:release-finish -->
                <plugin>
                    <groupId>com.amashchenko.maven.plugin</groupId>
                    <artifactId>gitflow-maven-plugin</artifactId>
                    <version>1.0.8</version>
                    <configuration>
                        <installProject>false</installProject>
                        <verbose>true</verbose>

                        <gitFlowConfig>
                            <productionBranch>master</productionBranch>
                            <developmentBranch>develop</developmentBranch>
                            <featureBranchPrefix>feature/</featureBranchPrefix>
                            <releaseBranchPrefix>release/</releaseBranchPrefix>
                            <hotfixBranchPrefix>hotfix/</hotfixBranchPrefix>
                            <supportBranchPrefix>support/</supportBranchPrefix>
                            <versionTagPrefix></versionTagPrefix>
                        </gitFlowConfig>
                    </configuration>
                </plugin>
                <plugin>
=======
        <jena.sparql.api.version>3.1.0-1</jena.sparql.api.version>
		<pellet.version>2.4.0-dllearner</pellet.version>
	</properties>

	<modules>
		<module>components-core</module>
		<module>components-ext</module>
		<module>interfaces</module>
		<module>scripts</module>
	</modules>


	<!--This is the SCM information, which needs to be here so we can use the
		maven release plugin -->
	<scm>
		<url>https://github.com/AKSW/DL-Learner/</url>
		<connection>scm:git:git@github.com:AKSW/DL-Learner.git</connection>
		<developerConnection>scm:git:git@github.com:AKSW/DL-Learner.git</developerConnection>
		<tag>1.2</tag>
	</scm>

	<licenses>
		<license>
			<name>GNU General Public License (GPL)</name>
			<url>http://www.gnu.org/licenses/gpl.txt</url>
			<distribution>repo</distribution>
		</license>
	</licenses>

	<organization>
		<name>AKSW, Department of Computer Science, University of Leipzig</name>
		<url>http://www.aksw.org</url>
	</organization>

	<inceptionYear>2007</inceptionYear>

	<developers>
		<developer>
			<id>lorenz</id>
			<name>Lorenz Buehmann</name>
			<email>buehmann@informatik.uni-leipzig.de</email>
			<organization>AKSW, Department of Computer Science, University of Leipzig</organization>
			<organizationUrl>http://www.aksw.org</organizationUrl>
			<roles>
				<role>developer</role>
			</roles>
			<timezone>0</timezone>
		</developer>
		<developer>
			<id>patrick</id>
			<name>Patrick Westphal</name>
			<email>pwestphal@informatik.uni-leipzig.de</email>
			<organization>AKSW, Department of Computer Science, University of Leipzig</organization>
			<organizationUrl>http://www.aksw.org</organizationUrl>
			<roles>
				<role>developer</role>
			</roles>
			<timezone>0</timezone>
		</developer>
		<developer>
			<id>simon</id>
			<name>Simon Bin</name>
			<email>sbin@informatik.uni-leipzig.de</email>
			<organization>AKSW, Department of Computer Science, University of Leipzig</organization>
			<organizationUrl>http://www.aksw.org</organizationUrl>
			<roles>
				<role>developer</role>
			</roles>
			<timezone>0</timezone>
		</developer>
		<developer>
			<id>jens</id>
			<name>Jens Lehmann</name>
			<email>lehmann@informatik.uni-leipzig.de</email>
			<organization>AKSW, Department of Computer Science, University of Leipzig</organization>
			<organizationUrl>http://www.aksw.org</organizationUrl>
			<roles>
				<role>developer</role>
			</roles>
			<timezone>0</timezone>
		</developer>
	</developers>

	<build>
		<!-- - Plugin Management defines the plugins that the child components can
            use - It's good practice to do this as we can ensure all children use common
            versions - of the plugins, and we can look in one place to see all plugin
            dependencies. -->
		<pluginManagement>
			<plugins>
				<!--Surefire - for JUnits -->
				<plugin>
					<groupId>org.apache.maven.plugins</groupId>
					<artifactId>maven-surefire-plugin</artifactId>
					<version>2.19</version>
				</plugin>
				<!--Maven Compiler Plugin -->
				<plugin>
					<groupId>org.apache.maven.plugins</groupId>
					<artifactId>maven-compiler-plugin</artifactId>
					<version>3.3</version>
					<configuration>
						<source>${compiler.version}</source>
						<target>${compiler.version}</target>
						<encoding>${project.build.sourceEncoding}</encoding>
						<compilerArgs>
							<arg>-Xlint:all,-options,-path</arg>
						</compilerArgs>
					</configuration>
				</plugin>

			<!-- - Maven Jar Plugin - if you want to create and/or sign jars. - I'm 
				putting this in so we can create a jar for the test classes - in components 
				core so that other components' tests can leverage them -->
			<plugin>
				<groupId>org.apache.maven.plugins</groupId>
				<artifactId>maven-jar-plugin</artifactId>
				<version>2.5</version>
			</plugin>
			<plugin>
				<groupId>org.apache.maven.plugins</groupId>
				<artifactId>maven-jarsigner-plugin</artifactId>
				<version>1.4</version>
				<executions>
					<execution>
						<id>sign</id>
						<goals>
							<goal>sign</goal>
						</goals>
					</execution>
				</executions>
				<configuration>
					<keystore>/path/to/the/keystore</keystore>
					<alias>Alias name</alias>
					<storepass>Store password</storepass>
					<keypass>Key password</keypass>
				</configuration>
			</plugin>
			<plugin>
				<groupId>org.apache.maven.plugins</groupId>
				<artifactId>maven-gpg-plugin</artifactId>
				<version>1.6</version>
			</plugin>
			<!--JAR the Sources -->
			<plugin>
				<groupId>org.apache.maven.plugins</groupId>
				<artifactId>maven-source-plugin</artifactId>
				<version>2.4</version>
			</plugin>
			<plugin>
				<groupId>org.apache.maven.plugins</groupId>
				<artifactId>maven-javadoc-plugin</artifactId>
				<version>2.10.3</version>
				<configuration>
					<failOnError>false</failOnError>
				</configuration>
			</plugin>
			<plugin>
				<groupId>com.mycila</groupId>
				<artifactId>license-maven-plugin</artifactId>
				<version>2.11</version>
				<configuration>
				<!-- 	<header>com/mycila/maven/plugin/license/templates/GPL-3.txt</header> -->
					<header>license_header.txt</header>
			        <properties>
			            <owner>Jens Lehmann</owner>
			            <email>lehmann@informatik.uni-leipzig.de</email>
			        </properties>
			       <includes>
					   <include>src/**/*.java</include>
			       </includes>
			        <excludes>
			            <exclude>**/README</exclude>
			            <exclude>src/test/resources/**</exclude>
			             <exclude>src/etc/**</exclude>
			              <exclude>src/deb-package/**</exclude>
			              <exclude>src/deb/**</exclude>
			            <exclude>src/main/resources/**</exclude>
			            <exclude>cache/**</exclude>
			            <exclude>log/**</exclude>
			            <exclude>src/**/*.html</exclude>
			            <exclude>src/**/*.jj</exclude>
			            <exclude>src/**/*.txt</exclude>
						<exclude>package-info.java</exclude>
			        </excludes>
				</configuration>
			</plugin>
			<plugin>
				<groupId>org.codehaus.mojo</groupId>
				<artifactId>tomcat-maven-plugin</artifactId>
				<version>2.2</version>
			</plugin>
			<plugin>
				<groupId>org.apache.maven.plugins</groupId>
				<artifactId>maven-resources-plugin</artifactId>
				<version>2.7</version>
			</plugin>
			<plugin>
				<groupId>org.mortbay.jetty</groupId>
				<artifactId>maven-jetty-plugin</artifactId>
				<version>6.1.26</version>
			</plugin>
			<plugin>
				<groupId>org.apache.maven.plugins</groupId>
				<artifactId>maven-dependency-plugin</artifactId>
				<version>2.10</version>
			</plugin>
			<plugin>
				<groupId>org.apache.maven.plugins</groupId>
				<artifactId>maven-release-plugin</artifactId>
				<version>2.5.3</version>
				<configuration>
					<autoVersionSubmodules>true</autoVersionSubmodules>
				</configuration>
			</plugin>
			<!-- Git flow plugin according to the Git branching model http://nvie.com/posts/a-successful-git-branching-model/
			See: https://github.com/aleksandr-m/gitflow-maven-plugin
			Usage: gitflow:release-start and gitflow:release-finish -->
	<plugin>
	<groupId>com.amashchenko.maven.plugin</groupId>
	<artifactId>gitflow-maven-plugin</artifactId>
	<version>1.0.8</version>
	<configuration>
		<installProject>false</installProject>
		<verbose>true</verbose>

						<gitFlowConfig>
							<productionBranch>master</productionBranch>
							<developmentBranch>develop</developmentBranch>
							<featureBranchPrefix>feature/</featureBranchPrefix>
							<releaseBranchPrefix>release/</releaseBranchPrefix>
							<hotfixBranchPrefix>hotfix/</hotfixBranchPrefix>
							<supportBranchPrefix>support/</supportBranchPrefix>
							<versionTagPrefix></versionTagPrefix>
						</gitFlowConfig>
					</configuration>
				</plugin>
				<plugin>
>>>>>>> 15f30876
                    <groupId>org.apache.maven.plugins</groupId>
                    <artifactId>maven-site-plugin</artifactId>
                    <version>3.4</version>
                    <configuration>
                        <!--<skipDeploy>true</skipDeploy>-->
                    </configuration>
                    <dependencies>
                        <dependency><!-- add support for ssh/scp -->
                            <groupId>org.apache.maven.wagon</groupId>
                            <artifactId>wagon-ssh</artifactId>
                            <version>2.0</version>
                        </dependency>
                    </dependencies>
                </plugin>

                <plugin>
                    <!-- the plugin to generate changelog and release announcements -->
                    <groupId>org.apache.maven.plugins</groupId>
                    <artifactId>maven-changes-plugin</artifactId>
                    <configuration>
                        <developmentTeam>DL-Learner team</developmentTeam>
                        <!-- the changes filtered source changes file -->
                        <xmlPath>${basedir}/etc/changes.xml</xmlPath>
                        <templateDirectory>etc/templates</templateDirectory>
                        <issueManagementSystems>
                            <issueManagementSystem>changes.xml</issueManagementSystem>
                        </issueManagementSystems>
                    </configuration>
                    <executions>
                        <execution>
                            <!-- checking if the changes file is well-formed -->
                            <id>check-changes</id>
                            <phase>verify</phase>
                            <goals>
                                <goal>changes-check</goal>
                            </goals>
                        </execution>
                        <execution>
                            <!-- generating of the Changes.txt file -->
                            <id>generate-changes-file</id>
                            <phase>generate-resources</phase>
                            <goals>
                                <goal>announcement-generate</goal>
                            </goals>
                            <configuration>
                                <announcementFile>Changes.txt</announcementFile>
                                <template>changes.vm</template>
                                <outputDirectory>${project.build.directory}</outputDirectory>
                            </configuration>
                        </execution>
                        <execution>
                            <!-- generation of the e-mail announcement message announcement.txt -->
                            <id>generate-email-announcement</id>
                            <phase>generate-resources</phase>
                            <goals>
                                <goal>announcement-generate</goal>
                            </goals>
                            <configuration>
                                <announcementFile>announcement.txt</announcementFile>
                                <template>announcement.vm</template>
                                <outputDirectory>${project.build.directory}</outputDirectory>
                            </configuration>
                        </execution>
                    </executions>
                </plugin>
            </plugins>
        </pluginManagement>
        <!--<plugins>
                <plugin>
                        <groupId>org.apache.maven.plugins</groupId>
                        <artifactId>maven-site-plugin</artifactId>
                        <executions>
                                <execution>
                                        <id>stage-for-scm-publish</id>
                                        <phase>post-site</phase>
                                        <goals>
                                                <goal>stage</goal>
                                        </goals>
                                        <configuration>
                                                <skipDeploy>false</skipDeploy>&lt;!&ndash; MSITE-652: configuration won't be necessary with m-site-p 3.2 &ndash;&gt;
                                        </configuration>
                                </execution>
                        </executions>
                </plugin>
                <plugin>
                        <groupId>org.apache.maven.plugins</groupId>
                        <artifactId>maven-scm-publish-plugin</artifactId>
                        <version>1.1</version>
                        <executions>
                                <execution>
                                        <id>scm-publish</id>
                                        <phase>site-deploy</phase>
                                        <goals>
                                                <goal>publish-scm</goal>
                                        </goals>
                                </execution>
                        </executions>
                </plugin>
        </plugins>-->
    </build>

    <dependencies>
        <dependency>
            <groupId>com.google.code.findbugs</groupId>
            <artifactId>jsr305</artifactId>
            <version>2.0.1</version>
        </dependency>
    </dependencies>

    <dependencyManagement>
        <!-- - Dependency Management defines the dependencies at the parent level
        - These set the dependencies on a global level and the children are forced
        to use the defined version - We do this to ensure consistent dependencies
        amongst all children artifacts that are generated by this pom. - - Children
        still have to include the dependency, but only the groupId and artifactId
        as version is retrieved from the parent. - - Remember, default scope is compile
        in Maven. -->
        <dependencies>

            <dependency>
                <groupId>org.apache.commons</groupId>
                <artifactId>commons-math3</artifactId>
                <version>3.5</version>
            </dependency>
            <dependency>
                <groupId>net.sourceforge.owlapi</groupId>
                <artifactId>owlapi-distribution</artifactId>
                <version>${owlapi.version}</version>
            </dependency>
            <dependency>
                <groupId>net.sourceforge.owlapi</groupId>
                <artifactId>owlapi-reasoner</artifactId>
                <version>${owlapi.version}</version>
            </dependency>
            <dependency>
                <groupId>net.sourceforge.owlapi</groupId>
                <artifactId>owlapi-debugging</artifactId>
                <version>${owlapi.version}</version>
            </dependency>
            <dependency>
                <groupId>net.sourceforge.owlapi</groupId>
                <artifactId>owlapi-util</artifactId>
                <version>${owlapi.version}</version>
            </dependency>
            <dependency>
                <groupId>net.sourceforge.owlapi</groupId>
                <artifactId>owlapi-api</artifactId>
                <version>${owlapi.version}</version>
            </dependency>
            <dependency>
                <groupId>net.sourceforge.owlapi</groupId>
                <artifactId>owlapi-apibinding</artifactId>
                <version>${owlapi.version}</version>
            </dependency>
            <dependency>
                <groupId>net.sourceforge.owlapi</groupId>
                <artifactId>owlapi-impl</artifactId>
                <version>${owlapi.version}</version>
            </dependency>
            <dependency>
                <groupId>net.sourceforge.owlapi</groupId>
                <artifactId>owlapitools-concurrentimpl</artifactId>
                <version>4.1.0</version>
            </dependency>

            <!-- OWL API compatible reasoners -->
            <!-- Pellet -->
            <!-- orignal groupId: com.clarkparsia.pellet -->
            <dependency>
                <groupId>com.clarkparsia.pellet</groupId>
                <artifactId>pellet-distribution</artifactId>
                <version>${pellet.version}</version>
                <type>pom</type>
                <exclusions>
                    <exclusion>
                        <groupId>com.clarkparsia.pellet</groupId>
                        <artifactId>pellet-cli</artifactId>
                    </exclusion>
                    <exclusion>
                        <groupId>com.clarkparsia.pellet</groupId>
                        <artifactId>pellet-examples</artifactId>
                    </exclusion>
                    <exclusion>
                        <groupId>com.clarkparsia.pellet</groupId>
                        <artifactId>pellet-test</artifactId>
                    </exclusion>
                </exclusions>
            </dependency>
            <!-- Trowl - no support for OWL API v4 yet-->
            <!--<dependency>-->
            <!--<groupId>eu.trowl</groupId>-->
            <!--<artifactId>trowl-core</artifactId>-->
            <!--<version>1.5.0</version>-->
            <!--</dependency>-->
            <!-- ELK -->
            <dependency>
                <groupId>org.semanticweb.elk</groupId>
                <artifactId>elk-owlapi</artifactId>
                <version>0.4.3-dllearner</version>
            </dependency>
            <!-- JFact -->
            <dependency>
                <groupId>net.sourceforge.owlapi</groupId>
                <artifactId>jfact</artifactId>
                <version>4.0.3</version>
            </dependency>
            <!-- HermiT (OWL API v4 fork) -->
            <dependency>
                <groupId>net.sourceforge.owlapi</groupId>
                <artifactId>org.semanticweb.hermit</artifactId>
                <version>1.3.8.413</version>
            </dependency>
            <!-- Fact++ -->
            <dependency>
                <groupId>com.google.code.factplusplus</groupId>
                <artifactId>factpp-owlapi</artifactId>
                <version>1.6.2</version>
            </dependency>
            <!-- OWLlink -->
            <dependency>
                <groupId>net.sourceforge.owlapi.owllink</groupId>
                <artifactId>owllink</artifactId>
                <version>1.2.2</version>
            </dependency>

            <!-- SOLR Dependency -->
            <dependency>
                <groupId>org.apache.solr</groupId>
                <artifactId>solr-core</artifactId>
                <version>${solr.version}</version>
                <exclusions>
                    <exclusion>
                        <groupId>commons-logging</groupId>
                        <artifactId>commons-logging</artifactId>
                    </exclusion>
                    <exclusion>
                        <groupId>org.slf4j</groupId>
                        <artifactId>slf4j-jdk14</artifactId>
                    </exclusion>
                </exclusions>
            </dependency>
<<<<<<< HEAD

            <!-- 
           <dependency>
               <groupId>org.nlp2rdf</groupId>
               <artifactId>nif</artifactId>
               <version>1.1-SNAPSHOT</version>
               <exclusions>
                   <exclusion>
                       <groupId>commons-logging</groupId>
                       <artifactId>commons-logging</artifactId>
                   </exclusion>
               </exclusions>
           </dependency>
            -->

            <!--Available via central, we use the latest with minor mods to DL Learner
            source (IE Dig related code) -->

            <dependency>
                <groupId>org.json</groupId>
                <artifactId>json</artifactId>
                <version>20151123</version>
            </dependency>

            <!--Used in NKE interfaces for now -->
            <dependency>
                <groupId>com.googlecode.json-simple</groupId>
                <artifactId>json-simple</artifactId>
                <version>1.1.1</version>
            </dependency>

            <dependency>
                <groupId>net.sf.jopt-simple</groupId>
                <artifactId>jopt-simple</artifactId>
                <version>4.9</version>
            </dependency>

            <dependency>
                <groupId>org.apache.lucene</groupId>
                <artifactId>lucene-core</artifactId>
                <version>${solr.version}</version>
            </dependency>
            <dependency>
                <groupId>org.apache.lucene</groupId>
                <artifactId>lucene-analyzers-common</artifactId>
                <version>${solr.version}</version>
            </dependency>
            <dependency>
                <groupId>org.apache.lucene</groupId>
                <artifactId>lucene-queryparser</artifactId>
                <version>${solr.version}</version>
            </dependency>

            <dependency>
                <groupId>org.ini4j</groupId>
                <artifactId>ini4j</artifactId>
                <version>0.5.4</version>
            </dependency>

            <dependency>
                <groupId>org.apache.xmlbeans</groupId>
                <artifactId>xmlbeans</artifactId>
                <version>2.6.0</version>
            </dependency>

            <dependency>
                <groupId>com.jamonapi</groupId>
                <artifactId>jamon</artifactId>
                <version>2.81</version>
            </dependency>

            <dependency>
                <groupId>org.apache.commons</groupId>
                <artifactId>commons-pool2</artifactId>
                <version>2.4.2</version>
            </dependency>

            <dependency>
                <groupId>org.apache.commons</groupId>
                <artifactId>commons-compress</artifactId>
                <version>1.10</version>
            </dependency>

            <dependency>
                <groupId>org.aksw.jena-sparql-api</groupId>
                <artifactId>jena-sparql-api-core</artifactId>
                <version>${jena.sparql.api.version}</version>
            </dependency>
            <dependency>
                <groupId>org.aksw.jena-sparql-api</groupId>
                <artifactId>jena-sparql-api-cache-h2</artifactId>
                <version>${jena.sparql.api.version}</version>
            </dependency>

            <!--Junits -->
            <dependency>
                <groupId>junit</groupId>
                <artifactId>junit</artifactId>
                <version>4.12</version>
                <scope>test</scope>
            </dependency>

            <!--Dependencies that are generated as part of this parent pom -->
            <dependency>
                <groupId>org.dllearner</groupId>
                <artifactId>components-core</artifactId>
                <version>${project.version}</version>
            </dependency>

            <!--This is the jar of the tests from components-core -->
            <dependency>
                <groupId>org.dllearner</groupId>
                <artifactId>components-core</artifactId>
                <version>${project.version}</version>
                <classifier>tests</classifier>
            </dependency>

            <dependency>
                <groupId>org.dllearner</groupId>
                <artifactId>components-ext</artifactId>
                <version>${project.version}</version>
            </dependency>

            <dependency>
                <groupId>org.dllearner</groupId>
                <artifactId>interfaces</artifactId>
                <version>${project.version}</version>
            </dependency>

            <dependency>
                <groupId>net.sourceforge.secondstring</groupId>
                <artifactId>secondstring</artifactId>
                <version>20060615</version>
            </dependency>

            <dependency>
                <groupId>com.jgoodies</groupId>
                <artifactId>looks</artifactId>
                <version>2.2.2</version>
            </dependency>

            <dependency>
                <groupId>com.h2database</groupId>
                <artifactId>h2</artifactId>
                <version>1.4.190</version>
            </dependency>

            <dependency>
                <groupId>mysql</groupId>
                <artifactId>mysql-connector-java</artifactId>
                <version>5.1.38</version>
            </dependency>

            <dependency>
                <groupId>org.postgresql</groupId>
                <artifactId>postgresql</artifactId>
                <version>9.4-1206-jdbc42</version>
            </dependency>

            <dependency>
                <groupId>nz.ac.waikato.cms.weka</groupId>
                <artifactId>weka-dev</artifactId>
                <version>3.7.13</version>
            </dependency>

            <dependency>
                <groupId>com.google.guava</groupId>
                <artifactId>guava</artifactId>
                <version>19.0</version>
            </dependency>
            <dependency>
                <groupId>com.dumontierlab</groupId>
                <artifactId>pdb2rdf-parser</artifactId>
                <version>0.0.8</version>
                <exclusions>
                    <exclusion>
                        <groupId>org.slf4j</groupId>
                        <artifactId>slf4j-log4j12</artifactId>
                    </exclusion>
                    <!--This pom is including a modified version of Jena that is out of sync with what we're using-->
                    <exclusion>
                        <groupId>com.hp.hpl.jena</groupId>
                        <artifactId>jena</artifactId>
                    </exclusion>
                </exclusions>
            </dependency>
            <dependency>
                <groupId>com.dumontierlab</groupId>
                <artifactId>pdb2rdf-cli</artifactId>
                <version>0.0.9</version>
            </dependency>

            <!--used in the webservice in interfaces -->
            <dependency>
                <groupId>javax.servlet</groupId>
                <artifactId>servlet-api</artifactId>
                <version>2.4</version>
                <scope>provided</scope>
            </dependency>
            <dependency>
                <groupId>javax.servlet</groupId>
                <artifactId>jsp-api</artifactId>
                <version>2.0</version>
                <scope>provided</scope>
            </dependency>
            <dependency>
                <groupId>javax.servlet</groupId>
                <artifactId>jstl</artifactId>
                <version>1.0.3</version>
                <scope>provided</scope>
            </dependency>

            <!-- Spring -->
            <dependency>
                <groupId>org.springframework</groupId>
                <artifactId>spring-context</artifactId>
                <version>${spring.version}</version>
                <exclusions>
                    <exclusion>
                        <groupId>commons-logging</groupId>
                        <artifactId>commons-logging</artifactId>
                    </exclusion>
                </exclusions>
            </dependency>
            <dependency>
                <groupId>org.springframework</groupId>
                <artifactId>spring-beans</artifactId>
                <version>${spring.version}</version>
            </dependency>

            <!--BEGIN Logging Dependencies-->

            <!--This is the api jar, it's needed at compile time-->
            <dependency>
                <groupId>org.slf4j</groupId>
                <artifactId>slf4j-api</artifactId>
                <version>${slf4j.version}</version>
            </dependency>

            <!--This is the bridge that ties calls from the slf4j api to the log4j framework.  This is a runtime dependency for programs which wish to use log4j as their implementation.-->
            <dependency>
                <groupId>org.slf4j</groupId>
                <artifactId>slf4j-log4j12</artifactId>
                <version>${slf4j.version}</version>
            </dependency>

            <!-- This is the concrete implementation of the log4j framework - it is a runtime dependency that needs to be used with the slf4j-log4j12 dependency -->
            <dependency>
                <groupId>log4j</groupId>
                <artifactId>log4j</artifactId>
                <version>${log4j.version}</version>
            </dependency>

            <!--Bridge from JCL to SLF4J.  Then we go from SLF4J to our desired logging framework (which for DL-Learner interfaces is Log4J).
            - JCL is in use by Spring and so this lets us control the output from the Spring libraries in the same way we control anything else.
            - This is also a runtime dependency.
            -->
            <dependency>
                <groupId>org.slf4j</groupId>
                <artifactId>jcl-over-slf4j</artifactId>
                <version>${slf4j.version}</version>
            </dependency>
            <!--END Logging Dependencies-->

            <!--Explicit xml-api dependency so we can update xerces-->
            <dependency>
                <groupId>xml-apis</groupId>
                <artifactId>xml-apis</artifactId>
                <version>1.4.01</version>
            </dependency>
            <dependency>
                <groupId>xerces</groupId>
                <artifactId>xercesImpl</artifactId>
                <version>2.11.0</version>
            </dependency>

            <dependency>
                <groupId>org.apache.commons</groupId>
                <artifactId>commons-lang3</artifactId>
                <version>3.4</version>
            </dependency>

            <dependency>
                <groupId>gurobi</groupId>
                <artifactId>gurobi</artifactId>
                <version>5.0.1</version>
            </dependency>

            <dependency>
                <groupId>joda-time</groupId>
                <artifactId>joda-time</artifactId>
                <version>2.9.1</version>
            </dependency>
            <dependency>
                <groupId>edu.berkeley.compbio</groupId>
                <artifactId>jlibsvm</artifactId>
                <version>0.911</version>
                <exclusions>
                    <exclusion>
                        <artifactId>google-collections</artifactId>
                        <groupId>com.google.collections</groupId>
                    </exclusion>
                </exclusions>
            </dependency>
            <dependency>
                <groupId>org.aksw</groupId>
                <artifactId>semlibsvm</artifactId>
                <version>3.20</version>
            </dependency>
        </dependencies>
    </dependencyManagement>

    <repositories>
        <repository>
            <id>maven.aksw.internal</id>
            <name>University Leipzig, AKSW Maven2 Repository</name>
            <url>http://maven.aksw.org/repository/internal</url>
            <releases />
        </repository>
        <repository>
            <id>maven.aksw.snapshots</id>
            <name>University Leipzig, AKSW Maven2 Repository</name>
            <url>http://maven.aksw.org/repository/snapshots</url>
            <snapshots />
        </repository>
        <repository>
            <id>davidsoergel.releases</id>
            <name>David Soergel's Maven Repository</name>
            <url>http://dev.davidsoergel.com/nexus/content/repositories/releases</url>
        </repository>
    </repositories>

    <distributionManagement>
        <repository>
            <id>archiva.internal</id>
            <name>AKSW Internal Release Repository</name>
            <url>http://maven.aksw.org/archiva/repository/internal</url>
        </repository>
        <snapshotRepository>
            <id>archiva.snapshots</id>
            <name>AKSW Snapshot Repository</name>
            <url>http://maven.aksw.org/archiva/repository/snapshots</url>
        </snapshotRepository>
        <!-- start - location where site is deployed - username/password for site.deployments in server.xml -->
        <site>
            <id>site.deployments</id>
            <name>Site deployments</name>
            <url>scp://[2001:638:902:2010:0:168:35:165]/site</url>
        </site>
        <!-- end - location where site is deployed - username/password for site.deployments in server.xml -->
    </distributionManagement>

    <reporting>
        <plugins>
            <plugin>
                <groupId>org.apache.maven.plugins</groupId>
                <artifactId>maven-project-info-reports-plugin</artifactId>
                <version>2.8.1</version>
                <configuration>
                    <dependencyLocationsEnabled>false</dependencyLocationsEnabled>
                </configuration>
            </plugin>

            <plugin>
                <groupId>org.apache.maven.plugins</groupId>
                <artifactId>maven-javadoc-plugin</artifactId>
                <configuration>
                    <show>public</show>
                    <!--aggregate>true</aggregate -->
                    <links>
                        <link>http://java.sun.com/j2se/1.7.0/docs/api</link>
                    </links>
                    <maxmemory>2g</maxmemory>
                    <minmemory>128m</minmemory>

                    <header></header>
                    <show>public</show>
                    <nohelp>true</nohelp>
                    <destDir>doc/javadoc</destDir>
                    <doctitle>DL-Learner Javadoc</doctitle>
                    <author>true</author>
                    <nodeprecated>false</nodeprecated>
                    <nodeprecatedlist>false</nodeprecatedlist>
                    <noindex>false</noindex>
                    <nonavbar>false</nonavbar>
                    <notree>false</notree>
                    <overview>src/etc/overview.html</overview>
                    <source>${compiler.version}</source>
                    <sourcepath>src/main/java</sourcepath>
                    <splitindex>true</splitindex>
                    <stylesheetfile>src/etc/javadoc2.css</stylesheetfile>
                    <use>true</use>
                    <version>true</version>
                    <linksource>true</linksource>
                    <bottom>&lt;img style='float:right'
                        src='https://raw.githubusercontent.com/github/media/master/octocats/blacktocat-16.png'
                        border='0' alt='Github.com Logo' /&gt; DL-Learner is licenced
                        under the terms of the GNU General Public License.&lt;br
                        /&gt;Copyright &amp;#169; 2007-2015 Jens Lehmann</bottom>
                    <encoding>ISO-8859-1</encoding>
                    <windowtitle>DL-Learner Javadoc</windowtitle>
                    <additionalparam>-Xdoclint:none</additionalparam>
                </configuration>
            </plugin>
            <plugin>
                <groupId>org.apache.maven.plugins</groupId>
                <artifactId>maven-changes-plugin</artifactId>
                <version>2.11</version>
                <reportSets>
                    <reportSet>
                        <reports>
                            <report>github-report</report>
                        </reports>
                    </reportSet>
                </reportSets>
            </plugin>
        </plugins>
    </reporting>

    <issueManagement>
        <system>GitHub</system>
        <url>https://github.com/AKSW/DL-Learner/issues</url>
    </issueManagement>

    <mailingLists>
        <mailingList>
            <name>DL-Learner discussion</name>
            <subscribe>https://lists.sourceforge.net/lists/listinfo/dl-learner-discussion</subscribe>
            <archive>http://sourceforge.net/p/dl-learner/mailman/dl-learner-discussion/</archive>
        </mailingList>
    </mailingLists>

    <profiles>
        <profile>
            <id>hudson_build</id>
            <build>
                <plugins>
                    <!--JAR the Sources -->
                    <plugin>
                        <groupId>org.apache.maven.plugins</groupId>
                        <artifactId>maven-source-plugin</artifactId>
                        <executions>
                            <execution>
=======
             -->

			<!--Available via central, we use the latest with minor mods to DL Learner
				source (IE Dig related code) -->

			<dependency>
				<groupId>org.json</groupId>
				<artifactId>json</artifactId>
				<version>20151123</version>
			</dependency>

			<!--Used in NKE interfaces for now -->
			<dependency>
				<groupId>com.googlecode.json-simple</groupId>
				<artifactId>json-simple</artifactId>
				<version>1.1.1</version>
			</dependency>

			<dependency>
				<groupId>net.sf.jopt-simple</groupId>
				<artifactId>jopt-simple</artifactId>
				<version>4.9</version>
			</dependency>

			<dependency>
				<groupId>org.apache.lucene</groupId>
				<artifactId>lucene-core</artifactId>
				<version>${solr.version}</version>
			</dependency>
			<dependency>
				<groupId>org.apache.lucene</groupId>
				<artifactId>lucene-analyzers-common</artifactId>
				<version>${solr.version}</version>
			</dependency>
			<dependency>
				<groupId>org.apache.lucene</groupId>
				<artifactId>lucene-queryparser</artifactId>
				<version>${solr.version}</version>
			</dependency>

			<dependency>
				<groupId>org.ini4j</groupId>
				<artifactId>ini4j</artifactId>
				<version>0.5.4</version>
			</dependency>

			<dependency>
				<groupId>org.apache.xmlbeans</groupId>
				<artifactId>xmlbeans</artifactId>
				<version>2.6.0</version>
			</dependency>

			<dependency>
				<groupId>com.jamonapi</groupId>
				<artifactId>jamon</artifactId>
				<version>2.81</version>
			</dependency>

			<dependency>
				<groupId>org.apache.commons</groupId>
				<artifactId>commons-pool2</artifactId>
				<version>2.4.2</version>
			</dependency>

			<dependency>
				<groupId>org.apache.commons</groupId>
				<artifactId>commons-compress</artifactId>
				<version>1.10</version>
			</dependency>

			<dependency>
				<groupId>org.aksw.jena-sparql-api</groupId>
				<artifactId>jena-sparql-api-core</artifactId>
				<version>${jena.sparql.api.version}</version>
			</dependency>
			<dependency>
				<groupId>org.aksw.jena-sparql-api</groupId>
				<artifactId>jena-sparql-api-cache-h2</artifactId>
				<version>${jena.sparql.api.version}</version>
			</dependency>

			<!--Junits -->
			<dependency>
				<groupId>junit</groupId>
				<artifactId>junit</artifactId>
				<version>4.12</version>
				<scope>test</scope>
			</dependency>

			<!--Dependencies that are generated as part of this parent pom -->
			<dependency>
				<groupId>org.dllearner</groupId>
				<artifactId>components-core</artifactId>
				<version>${project.version}</version>
			</dependency>

			<!--This is the jar of the tests from components-core -->
			<dependency>
				<groupId>org.dllearner</groupId>
				<artifactId>components-core</artifactId>
				<version>${project.version}</version>
				<classifier>tests</classifier>
			</dependency>

			<dependency>
				<groupId>org.dllearner</groupId>
				<artifactId>components-ext</artifactId>
				<version>${project.version}</version>
			</dependency>

			<dependency>
				<groupId>org.dllearner</groupId>
				<artifactId>interfaces</artifactId>
				<version>${project.version}</version>
			</dependency>

			<dependency>
				<groupId>net.sourceforge.secondstring</groupId>
				<artifactId>secondstring</artifactId>
				<version>20060615</version>
			</dependency>

			<dependency>
				<groupId>com.jgoodies</groupId>
				<artifactId>looks</artifactId>
				<version>2.2.2</version>
			</dependency>

			<dependency>
				<groupId>com.h2database</groupId>
				<artifactId>h2</artifactId>
				<version>1.4.192</version>
			</dependency>

			<dependency>
				<groupId>mysql</groupId>
				<artifactId>mysql-connector-java</artifactId>
				<version>5.1.38</version>
			</dependency>

			<dependency>
				<groupId>org.postgresql</groupId>
				<artifactId>postgresql</artifactId>
				<version>9.4-1206-jdbc42</version>
			</dependency>

			<dependency>
				<groupId>nz.ac.waikato.cms.weka</groupId>
				<artifactId>weka-dev</artifactId>
				<version>3.7.13</version>
			</dependency>

			<dependency>
				<groupId>com.google.guava</groupId>
				<artifactId>guava</artifactId>
				<version>19.0</version>
			</dependency>
			<dependency>
				<groupId>com.dumontierlab</groupId>
				<artifactId>pdb2rdf-parser</artifactId>
				<version>0.0.8</version>
				<exclusions>
					<exclusion>
						<groupId>org.slf4j</groupId>
						<artifactId>slf4j-log4j12</artifactId>
					</exclusion>
					<!--This pom is including a modified version of Jena that is out of sync with what we're using-->
					<exclusion>
						<groupId>com.hp.hpl.jena</groupId>
						<artifactId>jena</artifactId>
					</exclusion>
				</exclusions>
			</dependency>
			<dependency>
				<groupId>com.dumontierlab</groupId>
				<artifactId>pdb2rdf-cli</artifactId>
				<version>0.0.9</version>
			</dependency>

			<!--used in the webservice in interfaces -->
			<dependency>
				<groupId>javax.servlet</groupId>
				<artifactId>servlet-api</artifactId>
				<version>2.4</version>
				<scope>provided</scope>
			</dependency>
			<dependency>
				<groupId>javax.servlet</groupId>
				<artifactId>jsp-api</artifactId>
				<version>2.0</version>
				<scope>provided</scope>
			</dependency>
			<dependency>
				<groupId>javax.servlet</groupId>
				<artifactId>jstl</artifactId>
				<version>1.0.3</version>
				<scope>provided</scope>
			</dependency>

			<!-- Spring -->
			<dependency>
				<groupId>org.springframework</groupId>
				<artifactId>spring-context</artifactId>
				<version>${spring.version}</version>
				<exclusions>
					<exclusion>
						<groupId>commons-logging</groupId>
						<artifactId>commons-logging</artifactId>
					</exclusion>
				</exclusions>
			</dependency>
			<dependency>
				<groupId>org.springframework</groupId>
				<artifactId>spring-beans</artifactId>
				<version>${spring.version}</version>
			</dependency>

			<!--BEGIN Logging Dependencies-->

			<!--This is the api jar, it's needed at compile time-->
			<dependency>
				<groupId>org.slf4j</groupId>
				<artifactId>slf4j-api</artifactId>
				<version>${slf4j.version}</version>
			</dependency>

			<!--This is the bridge that ties calls from the slf4j api to the log4j framework.  This is a runtime dependency for programs which wish to use log4j as their implementation.-->
			<dependency>
				<groupId>org.slf4j</groupId>
				<artifactId>slf4j-log4j12</artifactId>
				<version>${slf4j.version}</version>
			</dependency>

			<!-- This is the concrete implementation of the log4j framework - it is a runtime dependency that needs to be used with the slf4j-log4j12 dependency -->
			<dependency>
				<groupId>log4j</groupId>
				<artifactId>log4j</artifactId>
				<version>${log4j.version}</version>
			</dependency>

			<!--Bridge from JCL to SLF4J.  Then we go from SLF4J to our desired logging framework (which for DL-Learner interfaces is Log4J).
             - JCL is in use by Spring and so this lets us control the output from the Spring libraries in the same way we control anything else.
             - This is also a runtime dependency.
             -->
			<dependency>
				<groupId>org.slf4j</groupId>
				<artifactId>jcl-over-slf4j</artifactId>
				<version>${slf4j.version}</version>
			</dependency>
			<!--END Logging Dependencies-->

			<!--Explicit xml-api dependency so we can update xerces-->
			<dependency>
			  <groupId>xml-apis</groupId>
			  <artifactId>xml-apis</artifactId>
			  <version>1.4.01</version>
			</dependency>
			<dependency>
				<groupId>xerces</groupId>
				<artifactId>xercesImpl</artifactId>
				<version>2.11.0</version>
			</dependency>

			<dependency>
				<groupId>org.apache.commons</groupId>
				<artifactId>commons-lang3</artifactId>
				<version>3.4</version>
			</dependency>

			<dependency>
				<groupId>gurobi</groupId>
				<artifactId>gurobi</artifactId>
				<version>5.0.1</version>
			</dependency>

			<dependency>
				<groupId>joda-time</groupId>
				<artifactId>joda-time</artifactId>
				<version>2.9.1</version>
			</dependency>
			<dependency>
				<groupId>edu.berkeley.compbio</groupId>
				<artifactId>jlibsvm</artifactId>
				<version>0.911</version>
				<exclusions>
					<exclusion>
						<artifactId>google-collections</artifactId>
						<groupId>com.google.collections</groupId>
					</exclusion>
				</exclusions>
			</dependency>
			<dependency>
				<groupId>org.aksw</groupId>
				<artifactId>semlibsvm</artifactId>
				<version>3.20</version>
			</dependency>
		</dependencies>
	</dependencyManagement>

	<repositories>
		<repository>
			<id>maven.aksw.internal</id>
			<name>University Leipzig, AKSW Maven2 Repository</name>
			<url>http://maven.aksw.org/repository/internal</url>
			<releases />
		</repository>
		<repository>
			<id>maven.aksw.snapshots</id>
			<name>University Leipzig, AKSW Maven2 Repository</name>
			<url>http://maven.aksw.org/repository/snapshots</url>
			<snapshots />
		</repository>
		<repository>
			<id>davidsoergel.releases</id>
			<name>David Soergel's Maven Repository</name>
			<url>http://dev.davidsoergel.com/nexus/content/repositories/releases</url>
		</repository>
	</repositories>

	<distributionManagement>
		<repository>
			<id>maven.aksw.internal</id>
			<name>AKSW Internal Release Repository</name>
			<url>http://maven.aksw.org/archiva/repository/internal</url>
		</repository>
		<snapshotRepository>
			<id>maven.aksw.snapshots</id>
			<name>AKSW Snapshot Repository</name>
			<url>http://maven.aksw.org/archiva/repository/snapshots</url>
		</snapshotRepository>
		<!-- start - location where site is deployed - username/password for site.deployments in server.xml -->
		<site>
			<id>site.deployments</id>
			<name>Site deployments</name>
			<url>scp://[2001:638:902:2010:0:168:35:165]/site</url>
		</site>
		<!-- end - location where site is deployed - username/password for site.deployments in server.xml -->
	</distributionManagement>

	<reporting>
		<plugins>
			<plugin>
				<groupId>org.apache.maven.plugins</groupId>
				<artifactId>maven-project-info-reports-plugin</artifactId>
				<version>2.8.1</version>
				<configuration>
					<dependencyLocationsEnabled>false</dependencyLocationsEnabled>
				</configuration>
			</plugin>

			<plugin>
				<groupId>org.apache.maven.plugins</groupId>
				<artifactId>maven-javadoc-plugin</artifactId>
				<configuration>
					<show>public</show>
					<!--aggregate>true</aggregate -->
					<links>
						<link>http://java.sun.com/j2se/1.7.0/docs/api</link>
					</links>
					<maxmemory>2g</maxmemory>
					<minmemory>128m</minmemory>

					<header></header>
					<show>public</show>
					<nohelp>true</nohelp>
					<destDir>doc/javadoc</destDir>
					<doctitle>DL-Learner Javadoc</doctitle>
					<author>true</author>
					<nodeprecated>false</nodeprecated>
					<nodeprecatedlist>false</nodeprecatedlist>
					<noindex>false</noindex>
					<nonavbar>false</nonavbar>
					<notree>false</notree>
					<overview>src/etc/overview.html</overview>
					<source>${compiler.version}</source>
					<sourcepath>src/main/java</sourcepath>
					<splitindex>true</splitindex>
					<stylesheetfile>src/etc/javadoc2.css</stylesheetfile>
					<use>true</use>
					<version>true</version>
					<linksource>true</linksource>
					<bottom>&lt;img style='float:right'
						src='https://raw.githubusercontent.com/github/media/master/octocats/blacktocat-16.png'
						border='0' alt='Github.com Logo' /&gt; DL-Learner is licenced
						under the terms of the GNU General Public License.&lt;br
						/&gt;Copyright &amp;#169; 2007-2015 Jens Lehmann</bottom>
					<encoding>ISO-8859-1</encoding>
					<windowtitle>DL-Learner Javadoc</windowtitle>
					<additionalparam>-Xdoclint:none</additionalparam>
				</configuration>
			</plugin>
			<plugin>
				<groupId>org.apache.maven.plugins</groupId>
				<artifactId>maven-changes-plugin</artifactId>
				<version>2.11</version>
				<reportSets>
					<reportSet>
						<reports>
							<report>github-report</report>
						</reports>
					</reportSet>
				</reportSets>
			</plugin>
		</plugins>
	</reporting>

	<issueManagement>
		<system>GitHub</system>
		<url>https://github.com/AKSW/DL-Learner/issues</url>
	</issueManagement>

	<mailingLists>
		<mailingList>
			<name>DL-Learner discussion</name>
			<subscribe>https://lists.sourceforge.net/lists/listinfo/dl-learner-discussion</subscribe>
			<archive>http://sourceforge.net/p/dl-learner/mailman/dl-learner-discussion/</archive>
		</mailingList>
	</mailingLists>

	<profiles>
		<profile>
			<id>hudson_build</id>
			<build>
				<plugins>
					<!--JAR the Sources -->
					<plugin>
						<groupId>org.apache.maven.plugins</groupId>
						<artifactId>maven-source-plugin</artifactId>
						<executions>
							<execution>
>>>>>>> 15f30876
                                <id>attach-sources</id>
                                <phase>verify</phase>
                                <goals>
                                    <goal>jar</goal>
                                </goals>
                            </execution>
                        </executions>
                    </plugin>
                </plugins>
            </build>
        </profile>
        <!-- these actions will be activated only when staging a release -->
        <profile>
            <id>release-sign-artifacts</id>
            <activation>
                <property>
                    <name>performRelease</name>
                    <value>true</value>
                </property>
            </activation>
            <build>
                <plugins>
                    <!-- sign released artifacts using PGP, required by maven central -->
                    <plugin>
                        <groupId>org.apache.maven.plugins</groupId>
                        <artifactId>maven-gpg-plugin</artifactId>
                        <executions>
                            <execution>
                                <id>sign-artifacts</id>
                                <phase>verify</phase>
                                <goals>
                                    <goal>sign</goal>
                                </goals>
                            </execution>
                        </executions>
                    </plugin>
                    <!-- generate javadocs, required by maven central -->
                    <plugin>
                        <groupId>org.apache.maven.plugins</groupId>
                        <artifactId>maven-javadoc-plugin</artifactId>
                        <configuration>
                            <links>
                                <link>http://java.sun.com/j2se/1.7.0/docs/api</link>
                            </links>
                        </configuration>
                        <executions>
                            <execution>
                                <id>attach-javadocs</id>
                                <goals>
                                    <goal>jar</goal>
                                </goals>
                                <configuration>
                                    <maxmemory>512m</maxmemory>
                                    <minmemory>128m</minmemory>
                                </configuration>
                            </execution>
                        </executions>
                    </plugin>
                </plugins>
            </build>
        </profile>
    </profiles>

</project><|MERGE_RESOLUTION|>--- conflicted
+++ resolved
@@ -1,20 +1,5 @@
 <?xml version="1.0" encoding="UTF-8"?>
 <project xmlns="http://maven.apache.org/POM/4.0.0" xmlns:xsi="http://www.w3.org/2001/XMLSchema-instance" xsi:schemaLocation="http://maven.apache.org/POM/4.0.0 http://maven.apache.org/xsd/maven-4.0.0.xsd">
-<<<<<<< HEAD
-    <modelVersion>4.0.0</modelVersion>
-
-    <groupId>org.dllearner</groupId>
-    <artifactId>dllearner-parent</artifactId>
-    <version>1.3-SNAPSHOT</version>
-    <packaging>pom</packaging>
-    <name>DL Learner Parent Pom</name>
-    <description>A framework for supervised Machine Learning in OWL, RDF and Description Logics</description>
-    <url>http://aksw.org/Projects/DLLearner</url>
-    <properties>
-        <compiler.version>1.8</compiler.version>
-        <project.build.sourceEncoding>UTF-8</project.build.sourceEncoding>
-        <!--Define the AKSW dependency version -->
-=======
 	<modelVersion>4.0.0</modelVersion>
 
 	<groupId>org.dllearner</groupId>
@@ -28,253 +13,11 @@
 		<compiler.version>1.8</compiler.version>
 		<project.build.sourceEncoding>UTF-8</project.build.sourceEncoding>
 		<!--Define the AKSW dependency version -->
->>>>>>> 15f30876
         <slf4j.version>1.7.16</slf4j.version>
         <log4j.version>1.2.16</log4j.version>
         <solr.version>5.3.0</solr.version>
         <owlapi.version>4.2.4</owlapi.version>
         <spring.version>4.2.4.RELEASE</spring.version>
-<<<<<<< HEAD
-        <jena.sparql.api.version>2.13.0-5</jena.sparql.api.version>
-        <pellet.version>2.4.0-dllearner</pellet.version>
-    </properties>
-
-    <modules>
-        <module>components-core</module>
-        <module>components-ext</module>
-        <module>interfaces</module>
-        <module>scripts</module>
-        <module>interfaces-ext</module>
-    </modules>
-
-
-    <!--This is the SCM information, which needs to be here so we can use the
-    maven release plugin -->
-    <scm>
-        <url>https://github.com/AKSW/DL-Learner/</url>
-        <connection>scm:git:git@github.com:AKSW/DL-Learner.git</connection>
-        <developerConnection>scm:git:git@github.com:AKSW/DL-Learner.git</developerConnection>
-        <tag>1.2</tag>
-    </scm>
-
-    <licenses>
-        <license>
-            <name>GNU General Public License (GPL)</name>
-            <url>http://www.gnu.org/licenses/gpl.txt</url>
-            <distribution>repo</distribution>
-        </license>
-    </licenses>
-
-    <organization>
-        <name>AKSW, Department of Computer Science, University of Leipzig</name>
-        <url>http://www.aksw.org</url>
-    </organization>
-
-    <inceptionYear>2007</inceptionYear>
-
-    <developers>
-        <developer>
-            <id>lorenz</id>
-            <name>Lorenz Buehmann</name>
-            <email>buehmann@informatik.uni-leipzig.de</email>
-            <organization>AKSW, Department of Computer Science, University of Leipzig</organization>
-            <organizationUrl>http://www.aksw.org</organizationUrl>
-            <roles>
-                <role>developer</role>
-            </roles>
-            <timezone>0</timezone>
-        </developer>
-        <developer>
-            <id>patrick</id>
-            <name>Patrick Westphal</name>
-            <email>pwestphal@informatik.uni-leipzig.de</email>
-            <organization>AKSW, Department of Computer Science, University of Leipzig</organization>
-            <organizationUrl>http://www.aksw.org</organizationUrl>
-            <roles>
-                <role>developer</role>
-            </roles>
-            <timezone>0</timezone>
-        </developer>
-        <developer>
-            <id>simon</id>
-            <name>Simon Bin</name>
-            <email>sbin@informatik.uni-leipzig.de</email>
-            <organization>AKSW, Department of Computer Science, University of Leipzig</organization>
-            <organizationUrl>http://www.aksw.org</organizationUrl>
-            <roles>
-                <role>developer</role>
-            </roles>
-            <timezone>0</timezone>
-        </developer>
-        <developer>
-            <id>jens</id>
-            <name>Jens Lehmann</name>
-            <email>lehmann@informatik.uni-leipzig.de</email>
-            <organization>AKSW, Department of Computer Science, University of Leipzig</organization>
-            <organizationUrl>http://www.aksw.org</organizationUrl>
-            <roles>
-                <role>developer</role>
-            </roles>
-            <timezone>0</timezone>
-        </developer>
-    </developers>
-
-    <build>
-        <!-- - Plugin Management defines the plugins that the child components can
-        use - It's good practice to do this as we can ensure all children use common
-        versions - of the plugins, and we can look in one place to see all plugin
-        dependencies. -->
-        <pluginManagement>
-            <plugins>
-                <!--Surefire - for JUnits -->
-                <plugin>
-                    <groupId>org.apache.maven.plugins</groupId>
-                    <artifactId>maven-surefire-plugin</artifactId>
-                    <version>2.19</version>
-                </plugin>
-                <!--Maven Compiler Plugin -->
-                <plugin>
-                    <groupId>org.apache.maven.plugins</groupId>
-                    <artifactId>maven-compiler-plugin</artifactId>
-                    <version>3.3</version>
-                    <configuration>
-                        <source>${compiler.version}</source>
-                        <target>${compiler.version}</target>
-                        <encoding>${project.build.sourceEncoding}</encoding>
-                        <compilerArgs>
-                            <arg>-Xlint:all,-options,-path</arg>
-                        </compilerArgs>
-                    </configuration>
-                </plugin>
-
-                <!-- - Maven Jar Plugin - if you want to create and/or sign jars. - I'm 
-                putting this in so we can create a jar for the test classes - in components 
-                core so that other components' tests can leverage them -->
-                <plugin>
-                    <groupId>org.apache.maven.plugins</groupId>
-                    <artifactId>maven-jar-plugin</artifactId>
-                    <version>2.5</version>
-                </plugin>
-                <plugin>
-                    <groupId>org.apache.maven.plugins</groupId>
-                    <artifactId>maven-jarsigner-plugin</artifactId>
-                    <version>1.4</version>
-                    <executions>
-                        <execution>
-                            <id>sign</id>
-                            <goals>
-                                <goal>sign</goal>
-                            </goals>
-                        </execution>
-                    </executions>
-                    <configuration>
-                        <keystore>/path/to/the/keystore</keystore>
-                        <alias>Alias name</alias>
-                        <storepass>Store password</storepass>
-                        <keypass>Key password</keypass>
-                    </configuration>
-                </plugin>
-                <plugin>
-                    <groupId>org.apache.maven.plugins</groupId>
-                    <artifactId>maven-gpg-plugin</artifactId>
-                    <version>1.6</version>
-                </plugin>
-                <!--JAR the Sources -->
-                <plugin>
-                    <groupId>org.apache.maven.plugins</groupId>
-                    <artifactId>maven-source-plugin</artifactId>
-                    <version>2.4</version>
-                </plugin>
-                <plugin>
-                    <groupId>org.apache.maven.plugins</groupId>
-                    <artifactId>maven-javadoc-plugin</artifactId>
-                    <version>2.10.3</version>
-                    <configuration>
-                        <failOnError>false</failOnError>
-                    </configuration>
-                </plugin>
-                <plugin>
-                    <groupId>com.mycila</groupId>
-                    <artifactId>license-maven-plugin</artifactId>
-                    <version>2.11</version>
-                    <configuration>
-                        <!-- 	<header>com/mycila/maven/plugin/license/templates/GPL-3.txt</header> -->
-                        <header>license_header.txt</header>
-                        <properties>
-                            <owner>Jens Lehmann</owner>
-                            <email>lehmann@informatik.uni-leipzig.de</email>
-                        </properties>
-                        <includes>
-                            <include>src/**/*.java</include>
-                        </includes>
-                        <excludes>
-                            <exclude>**/README</exclude>
-                            <exclude>src/test/resources/**</exclude>
-                            <exclude>src/etc/**</exclude>
-                            <exclude>src/deb-package/**</exclude>
-                            <exclude>src/deb/**</exclude>
-                            <exclude>src/main/resources/**</exclude>
-                            <exclude>cache/**</exclude>
-                            <exclude>log/**</exclude>
-                            <exclude>src/**/*.html</exclude>
-                            <exclude>src/**/*.jj</exclude>
-                            <exclude>src/**/*.txt</exclude>
-                            <exclude>package-info.java</exclude>
-                        </excludes>
-                    </configuration>
-                </plugin>
-                <plugin>
-                    <groupId>org.codehaus.mojo</groupId>
-                    <artifactId>tomcat-maven-plugin</artifactId>
-                    <version>2.2</version>
-                </plugin>
-                <plugin>
-                    <groupId>org.apache.maven.plugins</groupId>
-                    <artifactId>maven-resources-plugin</artifactId>
-                    <version>2.7</version>
-                </plugin>
-                <plugin>
-                    <groupId>org.mortbay.jetty</groupId>
-                    <artifactId>maven-jetty-plugin</artifactId>
-                    <version>6.1.26</version>
-                </plugin>
-                <plugin>
-                    <groupId>org.apache.maven.plugins</groupId>
-                    <artifactId>maven-dependency-plugin</artifactId>
-                    <version>2.10</version>
-                </plugin>
-                <plugin>
-                    <groupId>org.apache.maven.plugins</groupId>
-                    <artifactId>maven-release-plugin</artifactId>
-                    <version>2.5.3</version>
-                    <configuration>
-                        <autoVersionSubmodules>true</autoVersionSubmodules>
-                    </configuration>
-                </plugin>
-                <!-- Git flow plugin according to the Git branching model http://nvie.com/posts/a-successful-git-branching-model/
-                See: https://github.com/aleksandr-m/gitflow-maven-plugin
-                Usage: gitflow:release-start and gitflow:release-finish -->
-                <plugin>
-                    <groupId>com.amashchenko.maven.plugin</groupId>
-                    <artifactId>gitflow-maven-plugin</artifactId>
-                    <version>1.0.8</version>
-                    <configuration>
-                        <installProject>false</installProject>
-                        <verbose>true</verbose>
-
-                        <gitFlowConfig>
-                            <productionBranch>master</productionBranch>
-                            <developmentBranch>develop</developmentBranch>
-                            <featureBranchPrefix>feature/</featureBranchPrefix>
-                            <releaseBranchPrefix>release/</releaseBranchPrefix>
-                            <hotfixBranchPrefix>hotfix/</hotfixBranchPrefix>
-                            <supportBranchPrefix>support/</supportBranchPrefix>
-                            <versionTagPrefix></versionTagPrefix>
-                        </gitFlowConfig>
-                    </configuration>
-                </plugin>
-                <plugin>
-=======
         <jena.sparql.api.version>3.1.0-1</jena.sparql.api.version>
 		<pellet.version>2.4.0-dllearner</pellet.version>
 	</properties>
@@ -283,6 +26,7 @@
 		<module>components-core</module>
 		<module>components-ext</module>
 		<module>interfaces</module>
+                <module>interfaces-ext</module>
 		<module>scripts</module>
 	</modules>
 
@@ -513,466 +257,253 @@
 					</configuration>
 				</plugin>
 				<plugin>
->>>>>>> 15f30876
                     <groupId>org.apache.maven.plugins</groupId>
                     <artifactId>maven-site-plugin</artifactId>
                     <version>3.4</version>
-                    <configuration>
-                        <!--<skipDeploy>true</skipDeploy>-->
-                    </configuration>
-                    <dependencies>
-                        <dependency><!-- add support for ssh/scp -->
-                            <groupId>org.apache.maven.wagon</groupId>
-                            <artifactId>wagon-ssh</artifactId>
-                            <version>2.0</version>
-                        </dependency>
-                    </dependencies>
-                </plugin>
-
-                <plugin>
-                    <!-- the plugin to generate changelog and release announcements -->
-                    <groupId>org.apache.maven.plugins</groupId>
-                    <artifactId>maven-changes-plugin</artifactId>
-                    <configuration>
-                        <developmentTeam>DL-Learner team</developmentTeam>
-                        <!-- the changes filtered source changes file -->
-                        <xmlPath>${basedir}/etc/changes.xml</xmlPath>
-                        <templateDirectory>etc/templates</templateDirectory>
-                        <issueManagementSystems>
-                            <issueManagementSystem>changes.xml</issueManagementSystem>
-                        </issueManagementSystems>
-                    </configuration>
-                    <executions>
-                        <execution>
-                            <!-- checking if the changes file is well-formed -->
-                            <id>check-changes</id>
-                            <phase>verify</phase>
-                            <goals>
-                                <goal>changes-check</goal>
-                            </goals>
-                        </execution>
-                        <execution>
-                            <!-- generating of the Changes.txt file -->
-                            <id>generate-changes-file</id>
-                            <phase>generate-resources</phase>
-                            <goals>
-                                <goal>announcement-generate</goal>
-                            </goals>
-                            <configuration>
-                                <announcementFile>Changes.txt</announcementFile>
-                                <template>changes.vm</template>
-                                <outputDirectory>${project.build.directory}</outputDirectory>
-                            </configuration>
-                        </execution>
-                        <execution>
-                            <!-- generation of the e-mail announcement message announcement.txt -->
-                            <id>generate-email-announcement</id>
-                            <phase>generate-resources</phase>
-                            <goals>
-                                <goal>announcement-generate</goal>
-                            </goals>
-                            <configuration>
-                                <announcementFile>announcement.txt</announcementFile>
-                                <template>announcement.vm</template>
-                                <outputDirectory>${project.build.directory}</outputDirectory>
-                            </configuration>
-                        </execution>
-                    </executions>
-                </plugin>
-            </plugins>
-        </pluginManagement>
-        <!--<plugins>
-                <plugin>
-                        <groupId>org.apache.maven.plugins</groupId>
-                        <artifactId>maven-site-plugin</artifactId>
-                        <executions>
-                                <execution>
-                                        <id>stage-for-scm-publish</id>
-                                        <phase>post-site</phase>
-                                        <goals>
-                                                <goal>stage</goal>
-                                        </goals>
-                                        <configuration>
-                                                <skipDeploy>false</skipDeploy>&lt;!&ndash; MSITE-652: configuration won't be necessary with m-site-p 3.2 &ndash;&gt;
-                                        </configuration>
-                                </execution>
-                        </executions>
-                </plugin>
-                <plugin>
-                        <groupId>org.apache.maven.plugins</groupId>
-                        <artifactId>maven-scm-publish-plugin</artifactId>
-                        <version>1.1</version>
-                        <executions>
-                                <execution>
-                                        <id>scm-publish</id>
-                                        <phase>site-deploy</phase>
-                                        <goals>
-                                                <goal>publish-scm</goal>
-                                        </goals>
-                                </execution>
-                        </executions>
-                </plugin>
-        </plugins>-->
-    </build>
-
-    <dependencies>
-        <dependency>
-            <groupId>com.google.code.findbugs</groupId>
-            <artifactId>jsr305</artifactId>
-            <version>2.0.1</version>
-        </dependency>
-    </dependencies>
-
-    <dependencyManagement>
-        <!-- - Dependency Management defines the dependencies at the parent level
-        - These set the dependencies on a global level and the children are forced
-        to use the defined version - We do this to ensure consistent dependencies
-        amongst all children artifacts that are generated by this pom. - - Children
-        still have to include the dependency, but only the groupId and artifactId
-        as version is retrieved from the parent. - - Remember, default scope is compile
-        in Maven. -->
-        <dependencies>
-
+                	<configuration>
+						<!--<skipDeploy>true</skipDeploy>-->
+					</configuration>
+					<dependencies>
+						<dependency><!-- add support for ssh/scp -->
+							<groupId>org.apache.maven.wagon</groupId>
+							<artifactId>wagon-ssh</artifactId>
+							<version>2.0</version>
+						</dependency>
+					</dependencies>
+				</plugin>
+
+				<plugin>
+					<!-- the plugin to generate changelog and release announcements -->
+					<groupId>org.apache.maven.plugins</groupId>
+					<artifactId>maven-changes-plugin</artifactId>
+					<configuration>
+						<developmentTeam>DL-Learner team</developmentTeam>
+						<!-- the changes filtered source changes file -->
+						<xmlPath>${basedir}/etc/changes.xml</xmlPath>
+						<templateDirectory>etc/templates</templateDirectory>
+						<issueManagementSystems>
+							<issueManagementSystem>changes.xml</issueManagementSystem>
+						</issueManagementSystems>
+					</configuration>
+					<executions>
+						<execution>
+							<!-- checking if the changes file is well-formed -->
+							<id>check-changes</id>
+							<phase>verify</phase>
+							<goals>
+								<goal>changes-check</goal>
+							</goals>
+						</execution>
+						<execution>
+							<!-- generating of the Changes.txt file -->
+							<id>generate-changes-file</id>
+							<phase>generate-resources</phase>
+							<goals>
+								<goal>announcement-generate</goal>
+							</goals>
+							<configuration>
+								<announcementFile>Changes.txt</announcementFile>
+								<template>changes.vm</template>
+								<outputDirectory>${project.build.directory}</outputDirectory>
+							</configuration>
+						</execution>
+						<execution>
+							<!-- generation of the e-mail announcement message announcement.txt -->
+							<id>generate-email-announcement</id>
+							<phase>generate-resources</phase>
+							<goals>
+								<goal>announcement-generate</goal>
+							</goals>
+							<configuration>
+								<announcementFile>announcement.txt</announcementFile>
+								<template>announcement.vm</template>
+								<outputDirectory>${project.build.directory}</outputDirectory>
+							</configuration>
+						</execution>
+					</executions>
+				</plugin>
+			</plugins>
+		</pluginManagement>
+		<!--<plugins>
+			<plugin>
+				<groupId>org.apache.maven.plugins</groupId>
+				<artifactId>maven-site-plugin</artifactId>
+				<executions>
+					<execution>
+						<id>stage-for-scm-publish</id>
+						<phase>post-site</phase>
+						<goals>
+							<goal>stage</goal>
+						</goals>
+						<configuration>
+							<skipDeploy>false</skipDeploy>&lt;!&ndash; MSITE-652: configuration won't be necessary with m-site-p 3.2 &ndash;&gt;
+						</configuration>
+					</execution>
+				</executions>
+			</plugin>
+			<plugin>
+				<groupId>org.apache.maven.plugins</groupId>
+				<artifactId>maven-scm-publish-plugin</artifactId>
+				<version>1.1</version>
+				<executions>
+					<execution>
+						<id>scm-publish</id>
+						<phase>site-deploy</phase>
+						<goals>
+							<goal>publish-scm</goal>
+						</goals>
+					</execution>
+				</executions>
+			</plugin>
+		</plugins>-->
+	</build>
+
+	<dependencies>
+		<dependency>
+			<groupId>com.google.code.findbugs</groupId>
+			<artifactId>jsr305</artifactId>
+			<version>2.0.1</version>
+		</dependency>
+	</dependencies>
+
+	<dependencyManagement>
+		<!-- - Dependency Management defines the dependencies at the parent level
+			- These set the dependencies on a global level and the children are forced
+			to use the defined version - We do this to ensure consistent dependencies
+			amongst all children artifacts that are generated by this pom. - - Children
+			still have to include the dependency, but only the groupId and artifactId
+			as version is retrieved from the parent. - - Remember, default scope is compile
+			in Maven. -->
+		<dependencies>
+
+			<dependency>
+				<groupId>org.apache.commons</groupId>
+				<artifactId>commons-math3</artifactId>
+				<version>3.5</version>
+			</dependency>
+			<dependency>
+				<groupId>net.sourceforge.owlapi</groupId>
+				<artifactId>owlapi-distribution</artifactId>
+				<version>${owlapi.version}</version>
+			</dependency>
+			<dependency>
+				<groupId>net.sourceforge.owlapi</groupId>
+				<artifactId>owlapi-reasoner</artifactId>
+				<version>${owlapi.version}</version>
+			</dependency>
+			<dependency>
+				<groupId>net.sourceforge.owlapi</groupId>
+				<artifactId>owlapi-debugging</artifactId>
+				<version>${owlapi.version}</version>
+			</dependency>
+			<dependency>
+				<groupId>net.sourceforge.owlapi</groupId>
+				<artifactId>owlapi-util</artifactId>
+				<version>${owlapi.version}</version>
+			</dependency>
+			<dependency>
+				<groupId>net.sourceforge.owlapi</groupId>
+				<artifactId>owlapi-api</artifactId>
+				<version>${owlapi.version}</version>
+			</dependency>
+			<dependency>
+				<groupId>net.sourceforge.owlapi</groupId>
+				<artifactId>owlapi-apibinding</artifactId>
+				<version>${owlapi.version}</version>
+			</dependency>
+			<dependency>
+				<groupId>net.sourceforge.owlapi</groupId>
+				<artifactId>owlapi-impl</artifactId>
+				<version>${owlapi.version}</version>
+			</dependency>
+			<dependency>
+				<groupId>net.sourceforge.owlapi</groupId>
+				<artifactId>owlapitools-concurrentimpl</artifactId>
+				<version>4.1.0</version>
+			</dependency>
+
+	<!-- OWL API compatible reasoners -->
+			<!-- Pellet -->
+			<!-- orignal groupId: com.clarkparsia.pellet -->
+			<dependency>
+				<groupId>com.clarkparsia.pellet</groupId>
+				<artifactId>pellet-distribution</artifactId>
+				<version>${pellet.version}</version>
+				<type>pom</type>
+				<exclusions>
+					<exclusion>
+						<groupId>com.clarkparsia.pellet</groupId>
+						<artifactId>pellet-cli</artifactId>
+					</exclusion>
+					<exclusion>
+						<groupId>com.clarkparsia.pellet</groupId>
+						<artifactId>pellet-examples</artifactId>
+					</exclusion>
+					<exclusion>
+						<groupId>com.clarkparsia.pellet</groupId>
+						<artifactId>pellet-test</artifactId>
+					</exclusion>
+				</exclusions>
+			</dependency>
+			<!-- Trowl - no support for OWL API v4 yet-->
+			<!--<dependency>-->
+				<!--<groupId>eu.trowl</groupId>-->
+				<!--<artifactId>trowl-core</artifactId>-->
+				<!--<version>1.5.0</version>-->
+			<!--</dependency>-->
+			<!-- ELK -->
+			<dependency>
+				<groupId>org.semanticweb.elk</groupId>
+				<artifactId>elk-owlapi</artifactId>
+				<version>0.4.3-dllearner</version>
+			</dependency>
+			<!-- JFact -->
+			<dependency>
+				<groupId>net.sourceforge.owlapi</groupId>
+				<artifactId>jfact</artifactId>
+				<version>4.0.3</version>
+			</dependency>
+			<!-- HermiT (OWL API v4 fork) -->
+			<dependency>
+				<groupId>net.sourceforge.owlapi</groupId>
+				<artifactId>org.semanticweb.hermit</artifactId>
+				<version>1.3.8.413</version>
+			</dependency>
+			<!-- Fact++ -->
+			<dependency>
+				<groupId>com.google.code.factplusplus</groupId>
+				<artifactId>factpp-owlapi</artifactId>
+				<version>1.6.2</version>
+			</dependency>
+			<!-- OWLlink -->
+			<dependency>
+				<groupId>net.sourceforge.owlapi.owllink</groupId>
+				<artifactId>owllink</artifactId>
+				<version>1.2.2</version>
+			</dependency>
+
+			<!-- SOLR Dependency -->
+			<dependency>
+				<groupId>org.apache.solr</groupId>
+				<artifactId>solr-core</artifactId>
+				<version>${solr.version}</version>
+				<exclusions>
+					<exclusion>
+						<groupId>commons-logging</groupId>
+						<artifactId>commons-logging</artifactId>
+					</exclusion>
+					<exclusion>
+						<groupId>org.slf4j</groupId>
+						<artifactId>slf4j-jdk14</artifactId>
+					</exclusion>
+				</exclusions>
+			</dependency>
+
+			<!-- 
             <dependency>
-                <groupId>org.apache.commons</groupId>
-                <artifactId>commons-math3</artifactId>
-                <version>3.5</version>
-            </dependency>
-            <dependency>
-                <groupId>net.sourceforge.owlapi</groupId>
-                <artifactId>owlapi-distribution</artifactId>
-                <version>${owlapi.version}</version>
-            </dependency>
-            <dependency>
-                <groupId>net.sourceforge.owlapi</groupId>
-                <artifactId>owlapi-reasoner</artifactId>
-                <version>${owlapi.version}</version>
-            </dependency>
-            <dependency>
-                <groupId>net.sourceforge.owlapi</groupId>
-                <artifactId>owlapi-debugging</artifactId>
-                <version>${owlapi.version}</version>
-            </dependency>
-            <dependency>
-                <groupId>net.sourceforge.owlapi</groupId>
-                <artifactId>owlapi-util</artifactId>
-                <version>${owlapi.version}</version>
-            </dependency>
-            <dependency>
-                <groupId>net.sourceforge.owlapi</groupId>
-                <artifactId>owlapi-api</artifactId>
-                <version>${owlapi.version}</version>
-            </dependency>
-            <dependency>
-                <groupId>net.sourceforge.owlapi</groupId>
-                <artifactId>owlapi-apibinding</artifactId>
-                <version>${owlapi.version}</version>
-            </dependency>
-            <dependency>
-                <groupId>net.sourceforge.owlapi</groupId>
-                <artifactId>owlapi-impl</artifactId>
-                <version>${owlapi.version}</version>
-            </dependency>
-            <dependency>
-                <groupId>net.sourceforge.owlapi</groupId>
-                <artifactId>owlapitools-concurrentimpl</artifactId>
-                <version>4.1.0</version>
-            </dependency>
-
-            <!-- OWL API compatible reasoners -->
-            <!-- Pellet -->
-            <!-- orignal groupId: com.clarkparsia.pellet -->
-            <dependency>
-                <groupId>com.clarkparsia.pellet</groupId>
-                <artifactId>pellet-distribution</artifactId>
-                <version>${pellet.version}</version>
-                <type>pom</type>
-                <exclusions>
-                    <exclusion>
-                        <groupId>com.clarkparsia.pellet</groupId>
-                        <artifactId>pellet-cli</artifactId>
-                    </exclusion>
-                    <exclusion>
-                        <groupId>com.clarkparsia.pellet</groupId>
-                        <artifactId>pellet-examples</artifactId>
-                    </exclusion>
-                    <exclusion>
-                        <groupId>com.clarkparsia.pellet</groupId>
-                        <artifactId>pellet-test</artifactId>
-                    </exclusion>
-                </exclusions>
-            </dependency>
-            <!-- Trowl - no support for OWL API v4 yet-->
-            <!--<dependency>-->
-            <!--<groupId>eu.trowl</groupId>-->
-            <!--<artifactId>trowl-core</artifactId>-->
-            <!--<version>1.5.0</version>-->
-            <!--</dependency>-->
-            <!-- ELK -->
-            <dependency>
-                <groupId>org.semanticweb.elk</groupId>
-                <artifactId>elk-owlapi</artifactId>
-                <version>0.4.3-dllearner</version>
-            </dependency>
-            <!-- JFact -->
-            <dependency>
-                <groupId>net.sourceforge.owlapi</groupId>
-                <artifactId>jfact</artifactId>
-                <version>4.0.3</version>
-            </dependency>
-            <!-- HermiT (OWL API v4 fork) -->
-            <dependency>
-                <groupId>net.sourceforge.owlapi</groupId>
-                <artifactId>org.semanticweb.hermit</artifactId>
-                <version>1.3.8.413</version>
-            </dependency>
-            <!-- Fact++ -->
-            <dependency>
-                <groupId>com.google.code.factplusplus</groupId>
-                <artifactId>factpp-owlapi</artifactId>
-                <version>1.6.2</version>
-            </dependency>
-            <!-- OWLlink -->
-            <dependency>
-                <groupId>net.sourceforge.owlapi.owllink</groupId>
-                <artifactId>owllink</artifactId>
-                <version>1.2.2</version>
-            </dependency>
-
-            <!-- SOLR Dependency -->
-            <dependency>
-                <groupId>org.apache.solr</groupId>
-                <artifactId>solr-core</artifactId>
-                <version>${solr.version}</version>
-                <exclusions>
-                    <exclusion>
-                        <groupId>commons-logging</groupId>
-                        <artifactId>commons-logging</artifactId>
-                    </exclusion>
-                    <exclusion>
-                        <groupId>org.slf4j</groupId>
-                        <artifactId>slf4j-jdk14</artifactId>
-                    </exclusion>
-                </exclusions>
-            </dependency>
-<<<<<<< HEAD
-
-            <!-- 
-           <dependency>
-               <groupId>org.nlp2rdf</groupId>
-               <artifactId>nif</artifactId>
-               <version>1.1-SNAPSHOT</version>
-               <exclusions>
-                   <exclusion>
-                       <groupId>commons-logging</groupId>
-                       <artifactId>commons-logging</artifactId>
-                   </exclusion>
-               </exclusions>
-           </dependency>
-            -->
-
-            <!--Available via central, we use the latest with minor mods to DL Learner
-            source (IE Dig related code) -->
-
-            <dependency>
-                <groupId>org.json</groupId>
-                <artifactId>json</artifactId>
-                <version>20151123</version>
-            </dependency>
-
-            <!--Used in NKE interfaces for now -->
-            <dependency>
-                <groupId>com.googlecode.json-simple</groupId>
-                <artifactId>json-simple</artifactId>
-                <version>1.1.1</version>
-            </dependency>
-
-            <dependency>
-                <groupId>net.sf.jopt-simple</groupId>
-                <artifactId>jopt-simple</artifactId>
-                <version>4.9</version>
-            </dependency>
-
-            <dependency>
-                <groupId>org.apache.lucene</groupId>
-                <artifactId>lucene-core</artifactId>
-                <version>${solr.version}</version>
-            </dependency>
-            <dependency>
-                <groupId>org.apache.lucene</groupId>
-                <artifactId>lucene-analyzers-common</artifactId>
-                <version>${solr.version}</version>
-            </dependency>
-            <dependency>
-                <groupId>org.apache.lucene</groupId>
-                <artifactId>lucene-queryparser</artifactId>
-                <version>${solr.version}</version>
-            </dependency>
-
-            <dependency>
-                <groupId>org.ini4j</groupId>
-                <artifactId>ini4j</artifactId>
-                <version>0.5.4</version>
-            </dependency>
-
-            <dependency>
-                <groupId>org.apache.xmlbeans</groupId>
-                <artifactId>xmlbeans</artifactId>
-                <version>2.6.0</version>
-            </dependency>
-
-            <dependency>
-                <groupId>com.jamonapi</groupId>
-                <artifactId>jamon</artifactId>
-                <version>2.81</version>
-            </dependency>
-
-            <dependency>
-                <groupId>org.apache.commons</groupId>
-                <artifactId>commons-pool2</artifactId>
-                <version>2.4.2</version>
-            </dependency>
-
-            <dependency>
-                <groupId>org.apache.commons</groupId>
-                <artifactId>commons-compress</artifactId>
-                <version>1.10</version>
-            </dependency>
-
-            <dependency>
-                <groupId>org.aksw.jena-sparql-api</groupId>
-                <artifactId>jena-sparql-api-core</artifactId>
-                <version>${jena.sparql.api.version}</version>
-            </dependency>
-            <dependency>
-                <groupId>org.aksw.jena-sparql-api</groupId>
-                <artifactId>jena-sparql-api-cache-h2</artifactId>
-                <version>${jena.sparql.api.version}</version>
-            </dependency>
-
-            <!--Junits -->
-            <dependency>
-                <groupId>junit</groupId>
-                <artifactId>junit</artifactId>
-                <version>4.12</version>
-                <scope>test</scope>
-            </dependency>
-
-            <!--Dependencies that are generated as part of this parent pom -->
-            <dependency>
-                <groupId>org.dllearner</groupId>
-                <artifactId>components-core</artifactId>
-                <version>${project.version}</version>
-            </dependency>
-
-            <!--This is the jar of the tests from components-core -->
-            <dependency>
-                <groupId>org.dllearner</groupId>
-                <artifactId>components-core</artifactId>
-                <version>${project.version}</version>
-                <classifier>tests</classifier>
-            </dependency>
-
-            <dependency>
-                <groupId>org.dllearner</groupId>
-                <artifactId>components-ext</artifactId>
-                <version>${project.version}</version>
-            </dependency>
-
-            <dependency>
-                <groupId>org.dllearner</groupId>
-                <artifactId>interfaces</artifactId>
-                <version>${project.version}</version>
-            </dependency>
-
-            <dependency>
-                <groupId>net.sourceforge.secondstring</groupId>
-                <artifactId>secondstring</artifactId>
-                <version>20060615</version>
-            </dependency>
-
-            <dependency>
-                <groupId>com.jgoodies</groupId>
-                <artifactId>looks</artifactId>
-                <version>2.2.2</version>
-            </dependency>
-
-            <dependency>
-                <groupId>com.h2database</groupId>
-                <artifactId>h2</artifactId>
-                <version>1.4.190</version>
-            </dependency>
-
-            <dependency>
-                <groupId>mysql</groupId>
-                <artifactId>mysql-connector-java</artifactId>
-                <version>5.1.38</version>
-            </dependency>
-
-            <dependency>
-                <groupId>org.postgresql</groupId>
-                <artifactId>postgresql</artifactId>
-                <version>9.4-1206-jdbc42</version>
-            </dependency>
-
-            <dependency>
-                <groupId>nz.ac.waikato.cms.weka</groupId>
-                <artifactId>weka-dev</artifactId>
-                <version>3.7.13</version>
-            </dependency>
-
-            <dependency>
-                <groupId>com.google.guava</groupId>
-                <artifactId>guava</artifactId>
-                <version>19.0</version>
-            </dependency>
-            <dependency>
-                <groupId>com.dumontierlab</groupId>
-                <artifactId>pdb2rdf-parser</artifactId>
-                <version>0.0.8</version>
-                <exclusions>
-                    <exclusion>
-                        <groupId>org.slf4j</groupId>
-                        <artifactId>slf4j-log4j12</artifactId>
-                    </exclusion>
-                    <!--This pom is including a modified version of Jena that is out of sync with what we're using-->
-                    <exclusion>
-                        <groupId>com.hp.hpl.jena</groupId>
-                        <artifactId>jena</artifactId>
-                    </exclusion>
-                </exclusions>
-            </dependency>
-            <dependency>
-                <groupId>com.dumontierlab</groupId>
-                <artifactId>pdb2rdf-cli</artifactId>
-                <version>0.0.9</version>
-            </dependency>
-
-            <!--used in the webservice in interfaces -->
-            <dependency>
-                <groupId>javax.servlet</groupId>
-                <artifactId>servlet-api</artifactId>
-                <version>2.4</version>
-                <scope>provided</scope>
-            </dependency>
-            <dependency>
-                <groupId>javax.servlet</groupId>
-                <artifactId>jsp-api</artifactId>
-                <version>2.0</version>
-                <scope>provided</scope>
-            </dependency>
-            <dependency>
-                <groupId>javax.servlet</groupId>
-                <artifactId>jstl</artifactId>
-                <version>1.0.3</version>
-                <scope>provided</scope>
-            </dependency>
-
-            <!-- Spring -->
-            <dependency>
-                <groupId>org.springframework</groupId>
-                <artifactId>spring-context</artifactId>
-                <version>${spring.version}</version>
+                <groupId>org.nlp2rdf</groupId>
+                <artifactId>nif</artifactId>
+                <version>1.1-SNAPSHOT</version>
                 <exclusions>
                     <exclusion>
                         <groupId>commons-logging</groupId>
@@ -980,226 +511,6 @@
                     </exclusion>
                 </exclusions>
             </dependency>
-            <dependency>
-                <groupId>org.springframework</groupId>
-                <artifactId>spring-beans</artifactId>
-                <version>${spring.version}</version>
-            </dependency>
-
-            <!--BEGIN Logging Dependencies-->
-
-            <!--This is the api jar, it's needed at compile time-->
-            <dependency>
-                <groupId>org.slf4j</groupId>
-                <artifactId>slf4j-api</artifactId>
-                <version>${slf4j.version}</version>
-            </dependency>
-
-            <!--This is the bridge that ties calls from the slf4j api to the log4j framework.  This is a runtime dependency for programs which wish to use log4j as their implementation.-->
-            <dependency>
-                <groupId>org.slf4j</groupId>
-                <artifactId>slf4j-log4j12</artifactId>
-                <version>${slf4j.version}</version>
-            </dependency>
-
-            <!-- This is the concrete implementation of the log4j framework - it is a runtime dependency that needs to be used with the slf4j-log4j12 dependency -->
-            <dependency>
-                <groupId>log4j</groupId>
-                <artifactId>log4j</artifactId>
-                <version>${log4j.version}</version>
-            </dependency>
-
-            <!--Bridge from JCL to SLF4J.  Then we go from SLF4J to our desired logging framework (which for DL-Learner interfaces is Log4J).
-            - JCL is in use by Spring and so this lets us control the output from the Spring libraries in the same way we control anything else.
-            - This is also a runtime dependency.
-            -->
-            <dependency>
-                <groupId>org.slf4j</groupId>
-                <artifactId>jcl-over-slf4j</artifactId>
-                <version>${slf4j.version}</version>
-            </dependency>
-            <!--END Logging Dependencies-->
-
-            <!--Explicit xml-api dependency so we can update xerces-->
-            <dependency>
-                <groupId>xml-apis</groupId>
-                <artifactId>xml-apis</artifactId>
-                <version>1.4.01</version>
-            </dependency>
-            <dependency>
-                <groupId>xerces</groupId>
-                <artifactId>xercesImpl</artifactId>
-                <version>2.11.0</version>
-            </dependency>
-
-            <dependency>
-                <groupId>org.apache.commons</groupId>
-                <artifactId>commons-lang3</artifactId>
-                <version>3.4</version>
-            </dependency>
-
-            <dependency>
-                <groupId>gurobi</groupId>
-                <artifactId>gurobi</artifactId>
-                <version>5.0.1</version>
-            </dependency>
-
-            <dependency>
-                <groupId>joda-time</groupId>
-                <artifactId>joda-time</artifactId>
-                <version>2.9.1</version>
-            </dependency>
-            <dependency>
-                <groupId>edu.berkeley.compbio</groupId>
-                <artifactId>jlibsvm</artifactId>
-                <version>0.911</version>
-                <exclusions>
-                    <exclusion>
-                        <artifactId>google-collections</artifactId>
-                        <groupId>com.google.collections</groupId>
-                    </exclusion>
-                </exclusions>
-            </dependency>
-            <dependency>
-                <groupId>org.aksw</groupId>
-                <artifactId>semlibsvm</artifactId>
-                <version>3.20</version>
-            </dependency>
-        </dependencies>
-    </dependencyManagement>
-
-    <repositories>
-        <repository>
-            <id>maven.aksw.internal</id>
-            <name>University Leipzig, AKSW Maven2 Repository</name>
-            <url>http://maven.aksw.org/repository/internal</url>
-            <releases />
-        </repository>
-        <repository>
-            <id>maven.aksw.snapshots</id>
-            <name>University Leipzig, AKSW Maven2 Repository</name>
-            <url>http://maven.aksw.org/repository/snapshots</url>
-            <snapshots />
-        </repository>
-        <repository>
-            <id>davidsoergel.releases</id>
-            <name>David Soergel's Maven Repository</name>
-            <url>http://dev.davidsoergel.com/nexus/content/repositories/releases</url>
-        </repository>
-    </repositories>
-
-    <distributionManagement>
-        <repository>
-            <id>archiva.internal</id>
-            <name>AKSW Internal Release Repository</name>
-            <url>http://maven.aksw.org/archiva/repository/internal</url>
-        </repository>
-        <snapshotRepository>
-            <id>archiva.snapshots</id>
-            <name>AKSW Snapshot Repository</name>
-            <url>http://maven.aksw.org/archiva/repository/snapshots</url>
-        </snapshotRepository>
-        <!-- start - location where site is deployed - username/password for site.deployments in server.xml -->
-        <site>
-            <id>site.deployments</id>
-            <name>Site deployments</name>
-            <url>scp://[2001:638:902:2010:0:168:35:165]/site</url>
-        </site>
-        <!-- end - location where site is deployed - username/password for site.deployments in server.xml -->
-    </distributionManagement>
-
-    <reporting>
-        <plugins>
-            <plugin>
-                <groupId>org.apache.maven.plugins</groupId>
-                <artifactId>maven-project-info-reports-plugin</artifactId>
-                <version>2.8.1</version>
-                <configuration>
-                    <dependencyLocationsEnabled>false</dependencyLocationsEnabled>
-                </configuration>
-            </plugin>
-
-            <plugin>
-                <groupId>org.apache.maven.plugins</groupId>
-                <artifactId>maven-javadoc-plugin</artifactId>
-                <configuration>
-                    <show>public</show>
-                    <!--aggregate>true</aggregate -->
-                    <links>
-                        <link>http://java.sun.com/j2se/1.7.0/docs/api</link>
-                    </links>
-                    <maxmemory>2g</maxmemory>
-                    <minmemory>128m</minmemory>
-
-                    <header></header>
-                    <show>public</show>
-                    <nohelp>true</nohelp>
-                    <destDir>doc/javadoc</destDir>
-                    <doctitle>DL-Learner Javadoc</doctitle>
-                    <author>true</author>
-                    <nodeprecated>false</nodeprecated>
-                    <nodeprecatedlist>false</nodeprecatedlist>
-                    <noindex>false</noindex>
-                    <nonavbar>false</nonavbar>
-                    <notree>false</notree>
-                    <overview>src/etc/overview.html</overview>
-                    <source>${compiler.version}</source>
-                    <sourcepath>src/main/java</sourcepath>
-                    <splitindex>true</splitindex>
-                    <stylesheetfile>src/etc/javadoc2.css</stylesheetfile>
-                    <use>true</use>
-                    <version>true</version>
-                    <linksource>true</linksource>
-                    <bottom>&lt;img style='float:right'
-                        src='https://raw.githubusercontent.com/github/media/master/octocats/blacktocat-16.png'
-                        border='0' alt='Github.com Logo' /&gt; DL-Learner is licenced
-                        under the terms of the GNU General Public License.&lt;br
-                        /&gt;Copyright &amp;#169; 2007-2015 Jens Lehmann</bottom>
-                    <encoding>ISO-8859-1</encoding>
-                    <windowtitle>DL-Learner Javadoc</windowtitle>
-                    <additionalparam>-Xdoclint:none</additionalparam>
-                </configuration>
-            </plugin>
-            <plugin>
-                <groupId>org.apache.maven.plugins</groupId>
-                <artifactId>maven-changes-plugin</artifactId>
-                <version>2.11</version>
-                <reportSets>
-                    <reportSet>
-                        <reports>
-                            <report>github-report</report>
-                        </reports>
-                    </reportSet>
-                </reportSets>
-            </plugin>
-        </plugins>
-    </reporting>
-
-    <issueManagement>
-        <system>GitHub</system>
-        <url>https://github.com/AKSW/DL-Learner/issues</url>
-    </issueManagement>
-
-    <mailingLists>
-        <mailingList>
-            <name>DL-Learner discussion</name>
-            <subscribe>https://lists.sourceforge.net/lists/listinfo/dl-learner-discussion</subscribe>
-            <archive>http://sourceforge.net/p/dl-learner/mailman/dl-learner-discussion/</archive>
-        </mailingList>
-    </mailingLists>
-
-    <profiles>
-        <profile>
-            <id>hudson_build</id>
-            <build>
-                <plugins>
-                    <!--JAR the Sources -->
-                    <plugin>
-                        <groupId>org.apache.maven.plugins</groupId>
-                        <artifactId>maven-source-plugin</artifactId>
-                        <executions>
-                            <execution>
-=======
              -->
 
 			<!--Available via central, we use the latest with minor mods to DL Learner
@@ -1630,68 +941,67 @@
 						<artifactId>maven-source-plugin</artifactId>
 						<executions>
 							<execution>
->>>>>>> 15f30876
                                 <id>attach-sources</id>
                                 <phase>verify</phase>
                                 <goals>
                                     <goal>jar</goal>
                                 </goals>
-                            </execution>
-                        </executions>
-                    </plugin>
-                </plugins>
-            </build>
-        </profile>
-        <!-- these actions will be activated only when staging a release -->
-        <profile>
-            <id>release-sign-artifacts</id>
-            <activation>
-                <property>
-                    <name>performRelease</name>
-                    <value>true</value>
-                </property>
-            </activation>
-            <build>
-                <plugins>
-                    <!-- sign released artifacts using PGP, required by maven central -->
-                    <plugin>
-                        <groupId>org.apache.maven.plugins</groupId>
-                        <artifactId>maven-gpg-plugin</artifactId>
-                        <executions>
-                            <execution>
-                                <id>sign-artifacts</id>
-                                <phase>verify</phase>
-                                <goals>
-                                    <goal>sign</goal>
-                                </goals>
-                            </execution>
-                        </executions>
-                    </plugin>
-                    <!-- generate javadocs, required by maven central -->
-                    <plugin>
-                        <groupId>org.apache.maven.plugins</groupId>
-                        <artifactId>maven-javadoc-plugin</artifactId>
-                        <configuration>
-                            <links>
-                                <link>http://java.sun.com/j2se/1.7.0/docs/api</link>
-                            </links>
-                        </configuration>
-                        <executions>
-                            <execution>
-                                <id>attach-javadocs</id>
-                                <goals>
-                                    <goal>jar</goal>
-                                </goals>
-                                <configuration>
-                                    <maxmemory>512m</maxmemory>
-                                    <minmemory>128m</minmemory>
-                                </configuration>
-                            </execution>
-                        </executions>
-                    </plugin>
-                </plugins>
-            </build>
-        </profile>
-    </profiles>
+							</execution>
+						</executions>
+					</plugin>
+				</plugins>
+			</build>
+		</profile>
+		<!-- these actions will be activated only when staging a release -->
+		<profile>
+			<id>release-sign-artifacts</id>
+			<activation>
+				<property>
+					<name>performRelease</name>
+					<value>true</value>
+				</property>
+			</activation>
+			<build>
+				<plugins>
+					<!-- sign released artifacts using PGP, required by maven central -->
+					<plugin>
+						<groupId>org.apache.maven.plugins</groupId>
+						<artifactId>maven-gpg-plugin</artifactId>
+						<executions>
+							<execution>
+								<id>sign-artifacts</id>
+								<phase>verify</phase>
+								<goals>
+									<goal>sign</goal>
+								</goals>
+							</execution>
+						</executions>
+					</plugin>
+					<!-- generate javadocs, required by maven central -->
+					<plugin>
+						<groupId>org.apache.maven.plugins</groupId>
+						<artifactId>maven-javadoc-plugin</artifactId>
+						<configuration>
+							<links>
+								<link>http://java.sun.com/j2se/1.7.0/docs/api</link>
+							</links>
+						</configuration>
+						<executions>
+							<execution>
+								<id>attach-javadocs</id>
+								<goals>
+									<goal>jar</goal>
+								</goals>
+								<configuration>
+									<maxmemory>512m</maxmemory>
+									<minmemory>128m</minmemory>
+								</configuration>
+							</execution>
+						</executions>
+					</plugin>
+				</plugins>
+			</build>
+		</profile>
+	</profiles>
 
 </project>