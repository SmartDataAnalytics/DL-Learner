<project xmlns="http://maven.apache.org/POM/4.0.0" xmlns:xsi="http://www.w3.org/2001/XMLSchema-instance" xsi:schemaLocation="http://maven.apache.org/POM/4.0.0 http://maven.apache.org/xsd/maven-4.0.0.xsd">
	<modelVersion>4.0.0</modelVersion>

	<!-- <groupId>org.dllearner</groupId> -->
	<artifactId>components-core</artifactId>

	<name>DL Learner Core Components</name>
	<url>http://aksw.org/Projects/DLLearner</url>

	<parent>
		<groupId>org.dllearner</groupId>
		<artifactId>dllearner-parent</artifactId>
		<version>1.1-SNAPSHOT</version>
	</parent>
	
	<profiles>
	<profile>
		<id>release</id>
		<build>
			<plugins>
				<!--Surefire - for JUnits -->
				<plugin>
					<groupId>org.apache.maven.plugins</groupId>
					<artifactId>maven-surefire-plugin</artifactId>
					<configuration>
						<!-- Uncomment this when the junits are independent of a runtime directory -->
						<!--<includes> -->
						<!--<include>org/dllearner/test/junit/*</include> -->
						<!--</includes> -->
						<excludes>
							<exclude>org/dllearner/test/*</exclude>
							<exclude>org/dllearner/test/junit/TestOntologies.java</exclude>
							<exclude>org/dllearner/test/junit/PropertyLearningTest.java</exclude>
							<exclude>org/dllearner/test/junit/DisjointClassesLearningTest.java</exclude>
							<!--This line excludes inner classes -->
							<exclude>**/*$*</exclude>
						</excludes>
					</configuration>
				</plugin>
				<!-- Jar the tests up into a separate jar so other components tests' 
					can leverage them -->
				<plugin>
					<groupId>org.apache.maven.plugins</groupId>
					<artifactId>maven-jar-plugin</artifactId>
					<executions>
						<execution>
							<goals>
								<goal>test-jar</goal>
							</goals>
						</execution>
					</executions>
				</plugin>
				<!-- <plugin> -->
				<!-- <groupId>com.mycila</groupId> -->
				<!-- <artifactId>license-maven-plugin</artifactId> -->
				<!-- <configuration> -->
				<!-- <header>src/etc/header.txt</header> -->
				<!-- </configuration> -->
				<!-- </plugin> -->
				<plugin>
					<groupId>org.codehaus.mojo</groupId>
					<artifactId>license-maven-plugin</artifactId>
					<version>1.8</version>
					<configuration>
						<licenseName>gpl_v3</licenseName>
						<organizationName>AKSW</organizationName>
						<inceptionYear>2007</inceptionYear>
						<roots>
							<root>src/main/java</root>
							<root>src/test/java</root>
						</roots>
						<addSvnKeyWords>true</addSvnKeyWords>
					</configuration>
					<executions>
						<execution>
							<id>download-licenses</id>
							<goals>
								<goal>download-licenses</goal>
							</goals>
						</execution>
					</executions>
				</plugin>
				<plugin>
					<groupId>org.apache.maven.plugins</groupId>
					<artifactId>maven-javadoc-plugin</artifactId>
					<configuration>
						<header></header>
						<show>public</show>
						<nohelp>true</nohelp>
						<destDir>doc/javadoc</destDir>
						<doctitle>DL-Learner Javadoc</doctitle>
						<author>true</author>
						<nodeprecated>false</nodeprecated>
						<nodeprecatedlist>false</nodeprecatedlist>
						<noindex>false</noindex>
						<nonavbar>false</nonavbar>
						<notree>false</notree>
						<overview>src/etc/overview.html</overview>
						<source>${compiler.version}</source>
						<sourcepath>src/main/java</sourcepath>
						<splitindex>true</splitindex>
						<stylesheetfile>src/etc/javadoc2.css</stylesheetfile>
						<use>true</use>
						<version>true</version>
						<linksource>true</linksource>
						<bottom>&lt;img style='float:right'
							src='https://raw.githubusercontent.com/github/media/master/octocats/blacktocat-16.png'
							border='0' alt='Github.com Logo' /&gt; DL-Learner is licenced
							under the terms of the GNU General Public License.&lt;br
							/&gt;Copyright &amp;#169; 2007-2015 Jens Lehmann</bottom>
						<encoding>ISO-8859-1</encoding>
						<windowtitle>DL-Learner Javadoc</windowtitle>
						<additionalparam>-Xdoclint:none</additionalparam>
					</configuration>
				</plugin>
			</plugins>
		</build>
	</profile>
</profiles>

	<build>
		<plugins>
			<!--Surefire - for JUnits -->
			<plugin>
				<groupId>org.apache.maven.plugins</groupId>
				<artifactId>maven-surefire-plugin</artifactId>
				<configuration>
					<!-- Uncomment this when the junits are independent of a runtime directory -->
					<!--<includes> -->
					<!--<include>org/dllearner/test/junit/*</include> -->
					<!--</includes> -->
					<excludes>
						<exclude>org/dllearner/test/*</exclude>
						<exclude>org/dllearner/test/junit/TestOntologies.java</exclude>
						<exclude>org/dllearner/test/junit/PropertyLearningTest.java</exclude>
						<exclude>org/dllearner/test/junit/DisjointClassesLearningTest.java</exclude>
						<!--This line excludes inner classes -->
						<exclude>**/*$*</exclude>
					</excludes>
				</configuration>
			</plugin>
			<!-- Jar the tests up into a separate jar so other components tests' can 
				leverage them -->
			<plugin>
				<groupId>org.apache.maven.plugins</groupId>
				<artifactId>maven-jar-plugin</artifactId>
				<executions>
					<execution>
						<goals>
							<goal>test-jar</goal>
						</goals>
					</execution>
				</executions>
			</plugin>
		</plugins>
	</build>

	<dependencies>
		<dependency>
			<groupId>org.ini4j</groupId>
			<artifactId>ini4j</artifactId>
		</dependency>
    
		<dependency>
			<groupId>mysql</groupId>
			<artifactId>mysql-connector-java</artifactId>
		</dependency>
    
		<dependency>
			<groupId>net.sourceforge.owlapi</groupId>
			<artifactId>owlapi-distribution</artifactId>
		</dependency>
			<dependency>
			<groupId>net.sourceforge.owlapi</groupId>
			<artifactId>owlapi-api</artifactId>
		</dependency>
		<dependency>
			<groupId>net.sourceforge.owlapi</groupId>
			<artifactId>owlapi-apibinding</artifactId>
		</dependency>
		<dependency>
			<groupId>net.sourceforge.owlapi</groupId>
			<artifactId>owlapi-impl</artifactId>
		</dependency>

		<dependency>
			<groupId>com.clarkparsia.pellet</groupId>
			<artifactId>pellet-distribution</artifactId>
			<type>pom</type>
		</dependency>

    <!--
		<dependency>
			<groupId>log4j</groupId>
			<artifactId>log4j</artifactId>
		</dependency>
    -->

      <!--   <dependency>
            <groupId>org.apache.jena</groupId>
            <artifactId>jena-arq</artifactId>
        </dependency> -->
    <!-- 
         <dependency>
            <groupId>org.apache.jena</groupId>
            <artifactId>jena-core</artifactId>
        </dependency>
    -->
		<!--JSON is in Central -->
		<dependency>
			<groupId>org.json</groupId>
			<artifactId>json</artifactId>
		</dependency>

    <!--
        <dependency>
            <groupId>org.apache.xmlbeans</groupId>
            <artifactId>xmlbeans</artifactId>
        </dependency>
    -->

		<dependency>
			<groupId>com.google.code.factplusplus</groupId>
			<artifactId>factpp-owlapi</artifactId>
		</dependency>

		<dependency>
			<groupId>net.sourceforge.owlapi.owllink</groupId>
			<artifactId>owllink</artifactId>
		</dependency>

		<dependency>
			<groupId>org.semanticweb.hermit</groupId>
			<artifactId>hermit</artifactId>
		</dependency>

		<dependency>
			<groupId>net.sourceforge.owlapi</groupId>
			<artifactId>jfact</artifactId>
		</dependency>

		<dependency>
			<groupId>com.jamonapi</groupId>
			<artifactId>jamon</artifactId>
		</dependency>

		<dependency>
			<groupId>junit</groupId>
			<artifactId>junit</artifactId>
			<scope>test</scope>
		</dependency>

		<dependency>
			<groupId>org.fuzzy</groupId>
			<artifactId>fuzzydl</artifactId>
			<version>1.0</version>
		</dependency>

<!-- 		<dependency> -->
<!-- 			<groupId>fuzzydll</groupId> -->
<!-- 			<artifactId>fuzzyowl2fuzzydlparser</artifactId> -->
<!-- 			<version>1.0</version> -->
<!-- 		</dependency> -->

		<dependency>
      <groupId>org.fuzzy</groupId>
      <artifactId>fuzzyowl</artifactId>
      <version>1.0</version>
    </dependency>

        <!-- This module is a library module, so it needs only to have the slf api dependency to enable logging -->
    <!--
		<dependency>
			<groupId>org.slf4j</groupId>
			<artifactId>slf4j-api</artifactId>
		</dependency>
		<dependency>
			<groupId>commons-codec</groupId>
			<artifactId>commons-codec</artifactId>
			<version>1.5</version>
		</dependency>
    -->
        <dependency>
            <groupId>org.springframework</groupId>
            <artifactId>spring-beans</artifactId>
        </dependency>
        <dependency>
            <groupId>org.apache.lucene</groupId>
            <artifactId>lucene-core</artifactId>
        </dependency>
    <!--
        <dependency>
				<groupId>org.apache.lucene</groupId>
				<artifactId>lucene-analyzers-common</artifactId>
			</dependency>
        <dependency>
            <groupId>commons-lang</groupId>
            <artifactId>commons-lang</artifactId>
        </dependency>
        <dependency>
        	<groupId>commons-pool</groupId>
        	<artifactId>commons-pool</artifactId>
        	<version>1.6</version>
        </dependency>
    -->
        <dependency>
            <groupId>org.semanticweb.elk</groupId>
            <artifactId>elk-owlapi</artifactId>
        </dependency>
           <dependency>
        	<groupId>de.tudresden.inf.lat.cel</groupId>
        	<artifactId>reasoner</artifactId>
        	<version>0.5.1</version>
        </dependency>
    <!--
         <dependency>
        	<groupId>de.tudresden.inf.lat.cel</groupId>
        	<artifactId>jsexp</artifactId>
        	<version>0.1.0</version>
        </dependency>
    -->
        <dependency>
        	<groupId>eu.trowl</groupId>
        	<artifactId>trowl-core</artifactId>
        </dependency>
    <!--
         <dependency>
         	<groupId>xerces</groupId>
         	<artifactId>xercesImpl</artifactId>
         	<version>2.8.0</version>
         </dependency>
    -->

           <dependency>
            <groupId>uk.ac.shef.wit</groupId>
            <artifactId>simmetrics</artifactId>
            <version>1.6.2</version>
        </dependency>
        <dependency>
				<groupId>com.thoughtworks.xstream</groupId>
				<artifactId>xstream</artifactId>
				<version>1.4.3</version>
			</dependency>
    <!--
			<dependency>
				<groupId>xpp3</groupId>
				<artifactId>xpp3_min</artifactId>
				<version>1.1.4c</version>
			</dependency>
			<dependency>
				<groupId>net.sf.kxml</groupId>
				<artifactId>kxml2-min</artifactId>
				<version>2.3.0</version>
			</dependency>
    -->

			<dependency>
				<groupId>com.google.guava</groupId>
				<artifactId>guava</artifactId>
			</dependency>

			<dependency>
				<groupId>org.aksw.jena-sparql-api</groupId>
				<artifactId>jena-sparql-api-core</artifactId>
				<exclusions>
					<exclusion>
						<artifactId>slf4j-ext</artifactId>
						<groupId>org.slf4j</groupId>
					</exclusion>
				</exclusions>
			</dependency>
			<dependency>
				<groupId>org.aksw.jena-sparql-api</groupId>
				<artifactId>jena-sparql-api-cache-h2</artifactId>
			</dependency>

		<dependency>
			<groupId>org.apache.commons</groupId>
			<artifactId>commons-math3</artifactId>
		</dependency>
    <!--
			<dependency>
				<groupId>org.apache.commons</groupId>
				<artifactId>commons-compress</artifactId>
				<version>1.4.1</version>
			</dependency>
			<dependency>
				<groupId>com.h2database</groupId>
				<artifactId>h2</artifactId>
			</dependency>
		
    -->

    <!--
<dependency>
	<groupId>joda-time</groupId>
	<artifactId>joda-time</artifactId>
</dependency>
    -->
			<!-- <dependency>
				<groupId>nz.ac.waikato.cms.weka</groupId>
				<artifactId>weka-stable</artifactId>
				<version>3.6.9</version>
			</dependency> -->
			<dependency>
				<groupId>org.aksw</groupId>
				<artifactId>semlibsvm</artifactId>
			</dependency>
<<<<<<< HEAD
			<dependency>
				<groupId>open-mpi</groupId>
				<artifactId>ompi</artifactId>
			</dependency>
			<dependency>
				<groupId>org.apache.qpid</groupId>
				<artifactId>qpid-client</artifactId>
			</dependency>
			<dependency>
				<groupId>javax.jms</groupId>
				<artifactId>javax.jms-api</artifactId>
			</dependency>
=======
			
>>>>>>> b953f9db
	</dependencies>
</project><|MERGE_RESOLUTION|>--- conflicted
+++ resolved
@@ -406,7 +406,6 @@
 				<groupId>org.aksw</groupId>
 				<artifactId>semlibsvm</artifactId>
 			</dependency>
-<<<<<<< HEAD
 			<dependency>
 				<groupId>open-mpi</groupId>
 				<artifactId>ompi</artifactId>
@@ -419,8 +418,5 @@
 				<groupId>javax.jms</groupId>
 				<artifactId>javax.jms-api</artifactId>
 			</dependency>
-=======
-			
->>>>>>> b953f9db
 	</dependencies>
 </project>