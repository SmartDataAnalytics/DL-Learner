--- conflicted
+++ resolved
@@ -1,376 +1,3 @@
-<<<<<<< HEAD
-<project xmlns="http://maven.apache.org/POM/4.0.0" xmlns:xsi="http://www.w3.org/2001/XMLSchema-instance"
-	xsi:schemaLocation="http://maven.apache.org/POM/4.0.0 http://maven.apache.org/xsd/maven-4.0.0.xsd">
-	<modelVersion>4.0.0</modelVersion>
-
-	<!-- <groupId>org.dllearner</groupId> -->
-	<artifactId>components-core</artifactId>
-
-	<name>DL Learner Core Components</name>
-	<url>http://aksw.org/Projects/DLLearner</url>
-
-	<parent>
-		<groupId>org.dllearner</groupId>
-		<artifactId>dllearner-parent</artifactId>
-		<version>1.0-SNAPSHOT</version>
-	</parent>
-
-	<build>
-		<plugins>
-			<!--Surefire - for JUnits -->
-			<plugin>
-				<groupId>org.apache.maven.plugins</groupId>
-				<artifactId>maven-surefire-plugin</artifactId>
-				<version>2.4.3</version>
-				<configuration>
-					<!-- Uncomment this when the junits are independent of a runtime directory -->
-					<!--<includes> -->
-					<!--<include>org/dllearner/test/junit/*</include> -->
-					<!--</includes> -->
-					<excludes>
-						<exclude>org/dllearner/test/*</exclude>
-						<exclude>org/dllearner/test/junit/TestOntologies.java</exclude>
-						<exclude>org/dllearner/test/junit/PropertyLearningTest.java</exclude>
-						<exclude>org/dllearner/test/junit/DisjointClassesLearningTest.java</exclude>
-						<!--This line excludes inner classes -->
-						<exclude>**/*$*</exclude>
-					</excludes>
-				</configuration>
-			</plugin>
-			<!-- Jar the tests up into a separate jar so other components tests' can 
-				leverage them -->
-			<plugin>
-				<groupId>org.apache.maven.plugins</groupId>
-				<artifactId>maven-jar-plugin</artifactId>
-				<executions>
-					<execution>
-						<goals>
-							<goal>test-jar</goal>
-						</goals>
-					</execution>
-				</executions>
-			</plugin>
-			<plugin>
-				<groupId>com.mycila.maven-license-plugin</groupId>
-				<artifactId>maven-license-plugin</artifactId>
-				<configuration>
-					<header>src/etc/header.txt</header>
-				</configuration>
-			</plugin>
-			<plugin>
-				<groupId>org.apache.maven.plugins</groupId>
-				<artifactId>maven-javadoc-plugin</artifactId>
-				<configuration>
-					<show>public</show>
-					<nohelp>true</nohelp>
-					<destDir>doc/javadoc</destDir>
-					<doctitle>DL-Learner Javadoc</doctitle>
-					<author>true</author>
-					<nodeprecated>false</nodeprecated>
-					<nodeprecatedlist>false</nodeprecatedlist>
-					<noindex>false</noindex>
-					<nonavbar>false</nonavbar>
-					<notree>false</notree>
-					<overview>src/etc/overview.html</overview>
-					<source>1.7</source>
-					<sourcepath>src/main/java</sourcepath>
-					<splitindex>true</splitindex>
-					<stylesheetfile>src/etc/javadoc.css</stylesheetfile>
-					<use>true</use>
-					<version>true</version>
-					<linksource>true</linksource>
-					<bottom>&lt;img style='float:right' src='http://sflogo.sourceforge.net/sflogo.php?group_id=203619&amp;type=1' width='88' height='31' border='0' alt='SourceForge.net Logo' /&gt; DL-Learner is licenced under the terms of the GNU General Public License.&lt;br /&gt;Copyright &amp;#169; 2007-2011 Jens Lehmann</bottom>
-					<encoding>ISO-8859-1</encoding>
-					<windowtitle>DL-Learner Javadoc</windowtitle>
-				</configuration>
-			</plugin>
-
-
-		</plugins>
-	</build>
-
-	<dependencies>
-
-		<dependency>
-			<groupId>org.ini4j</groupId>
-			<artifactId>ini4j</artifactId>
-		</dependency>
-		<dependency>
-			<groupId>mysql</groupId>
-			<artifactId>mysql-connector-java</artifactId>
-		</dependency>
-
-		<!-- <dependency>
-			<groupId>net.sourceforge.owlapi</groupId>
-			<artifactId>owlapi-distribution</artifactId>
-		</dependency> -->
-
-		<dependency>
-			<groupId>com.clarkparsia</groupId>
-			<artifactId>pellet</artifactId>
-		</dependency>
-
-		<dependency>
-			<groupId>log4j</groupId>
-			<artifactId>log4j</artifactId>
-		</dependency>
-
-        <dependency>
-            <groupId>org.apache.jena</groupId>
-            <artifactId>jena-arq</artifactId>
-        </dependency>
-        
-         <dependency>
-            <groupId>org.apache.jena</groupId>
-            <artifactId>jena-core</artifactId>
-        </dependency>
-
-		<!--JSON is in Central -->
-		<dependency>
-			<groupId>org.json</groupId>
-			<artifactId>json</artifactId>
-		</dependency>
-
-
-        <dependency>
-            <groupId>org.apache.xmlbeans</groupId>
-            <artifactId>xmlbeans</artifactId>
-        </dependency>
-
-		<dependency>
-			<groupId>com.google.code.factplusplus</groupId>
-			<artifactId>factpp-owlapi</artifactId>
-		</dependency>
-
-		<dependency>
-			<groupId>net.sourceforge.owlapi.owllink</groupId>
-			<artifactId>owllink</artifactId>
-		</dependency>
-
-		<dependency>
-			<groupId>org.semanticweb.hermit</groupId>
-			<artifactId>hermit</artifactId>
-		</dependency>
-		
-
-		<dependency>
-			<groupId>com.jamonapi</groupId>
-			<artifactId>jamon</artifactId>
-		</dependency>
-
-
-
-		<dependency>
-			<groupId>junit</groupId>
-			<artifactId>junit</artifactId>
-			<scope>test</scope>
-		</dependency>
-
-		<dependency>
-			<groupId>net.sourceforge.dig</groupId>
-			<artifactId>dig-xmlbeans</artifactId>
-		</dependency>
-
-		<dependency>
-			<groupId>org.fuzzy</groupId>
-			<artifactId>fuzzydl</artifactId>
-			<version>1.0</version>
-		</dependency>
-
-<!-- 		<dependency> -->
-<!-- 			<groupId>fuzzydll</groupId> -->
-<!-- 			<artifactId>fuzzyowl2fuzzydlparser</artifactId> -->
-<!-- 			<version>1.0</version> -->
-<!-- 		</dependency> -->
-		
-		<dependency>
-      <groupId>org.fuzzy</groupId>
-      <artifactId>fuzzyowl</artifactId>
-      <version>1.0</version>
-    </dependency>
-
-        <dependency>
-            <groupId>edu.northwestern.at</groupId>
-            <artifactId>morphadorner</artifactId>
-            <version>2009-04-30</version>
-        </dependency>
-
-
-        <!-- This module is a library module, so it needs only to have the slf api dependency to enable logging -->
-		<dependency>
-			<groupId>org.slf4j</groupId>
-			<artifactId>slf4j-api</artifactId>
-		</dependency>
-		<dependency>
-			<groupId>commons-codec</groupId>
-			<artifactId>commons-codec</artifactId>
-			<version>1.5</version>
-		</dependency>
-        <dependency>
-            <groupId>org.springframework</groupId>
-            <artifactId>spring-beans</artifactId>
-        </dependency>
-        <dependency>
-            <groupId>org.apache.lucene</groupId>
-            <artifactId>lucene-core</artifactId>
-        </dependency>
-        <dependency>
-				<groupId>org.apache.lucene</groupId>
-				<artifactId>lucene-analyzers-common</artifactId>
-			</dependency>
-			<dependency>
-				<groupId>org.apache.lucene</groupId>
-				<artifactId>lucene-queryparser</artifactId>
-			</dependency>
-         <dependency>
-	<groupId>org.apache.commons</groupId>
-	<artifactId>commons-lang3</artifactId>
-</dependency>
-        <dependency>
-        	<groupId>commons-pool</groupId>
-        	<artifactId>commons-pool</artifactId>
-        </dependency>
-        <dependency>
-	<groupId>org.semanticweb.elk</groupId>
-	<artifactId>elk-owlapi</artifactId>
-	<version>0.4.1</version>
-</dependency>
-           <dependency>
-        	<groupId>de.tudresden.inf.lat.cel</groupId>
-        	<artifactId>reasoner</artifactId>
-        	<version>0.5.1</version>
-        </dependency>
-         <dependency>
-        	<groupId>de.tudresden.inf.lat.cel</groupId>
-        	<artifactId>jsexp</artifactId>
-        	<version>0.1.0</version>
-        </dependency>
-        <dependency>
-        	<groupId>eu.trowl</groupId>
-        	<artifactId>trowl-core</artifactId>
-        	<version>1.4.0</version>
-        </dependency>
-
-         <dependency>
-         	<groupId>xerces</groupId>
-         	<artifactId>xercesImpl</artifactId>
-         	<version>2.8.0</version>
-         </dependency>
-         
-           <dependency>
-            <groupId>uk.ac.shef.wit</groupId>
-            <artifactId>simmetrics</artifactId>
-            <version>1.6.2</version>
-        </dependency>
-        <dependency>
-				<groupId>com.thoughtworks.xstream</groupId>
-				<artifactId>xstream</artifactId>
-				<version>1.4.3</version>
-			</dependency>
-			<dependency>
-				<groupId>xpp3</groupId>
-				<artifactId>xpp3_min</artifactId>
-				<version>1.1.4c</version>
-			</dependency>
-			<dependency>
-				<groupId>net.sf.kxml</groupId>
-				<artifactId>kxml2-min</artifactId>
-				<version>2.3.0</version>
-			</dependency>
-
-			<dependency>
-				<groupId>com.google.guava</groupId>
-				<artifactId>guava</artifactId>
-			</dependency>
-			<dependency>
-				<groupId>org.aksw.jena-sparql-api</groupId>
-				<artifactId>jena-sparql-api-core</artifactId>
-			</dependency>
-			<dependency>
-				<groupId>org.aksw.jena-sparql-api</groupId>
-				<artifactId>jena-sparql-api-cache-h2</artifactId>
-			</dependency>
-    <dependency>
-			<groupId>org.apache.commons</groupId>
-			<artifactId>commons-lang3</artifactId>
-			<version>3.1</version>
-		</dependency>
-		<dependency>
-			<groupId>edu.stanford.nlp</groupId>
-			<artifactId>stanford-corenlp</artifactId>
-			<version>1.3.4</version>
-		</dependency>
-		<dependency>
-			<groupId>edu.stanford.nlp</groupId>
-			<artifactId>stanford-corenlp</artifactId>
-			<version>1.3.4</version>
-			<classifier>models</classifier>
-		</dependency>
-		<dependency>
-      <groupId>net.didion.jwnl</groupId>
-      <artifactId>jwnl</artifactId>
-      <version>1.4.1.RC2</version>
-    </dependency>
-		<dependency>
-			<groupId>org.apache.commons</groupId>
-			<artifactId>commons-math3</artifactId>
-			<version>3.1.1</version>
-		</dependency>
-		<dependency>
-				<groupId>org.aksw.commons</groupId>
-				<artifactId>collections</artifactId>
-			</dependency>
-			<!-- <dependency>
-				<groupId>org.aksw.commons</groupId>
-				<artifactId>util</artifactId>
-			</dependency> -->
-			<dependency>
-				<groupId>org.apache.commons</groupId>
-				<artifactId>commons-compress</artifactId>
-				<version>1.4.1</version>
-			</dependency>
-			<dependency>
-				<groupId>com.h2database</groupId>
-				<artifactId>h2</artifactId>
-			</dependency>
-			<dependency>
-				<groupId>org.apache.solr</groupId>
-				<artifactId>solr-solrj</artifactId>
-				<version>4.4.0</version>
-			</dependency>
-			<dependency>
-	<groupId>nz.ac.waikato.cms.weka</groupId>
-	<artifactId>weka-dev</artifactId>
-	<version>3.7.11</version>
-</dependency>
-			<!-- <dependency>
-				<groupId>nz.ac.waikato.cms.weka</groupId>
-				<artifactId>weka-stable</artifactId>
-				<version>3.6.9</version>
-			</dependency> -->
-			
-			<dependency>
-	<groupId>net.sf.trove4j</groupId>
-	<artifactId>trove4j</artifactId>
-	<version>3.0.3</version>
-</dependency>
-			<dependency>
-				<groupId>joda-time</groupId>
-				<artifactId>joda-time</artifactId>
-				<version>2.3</version>
-			</dependency>
-	</dependencies>
-	<dependencyManagement>
-		<dependencies>
-			<dependency>
-				<groupId>commons-pool</groupId>
-				<artifactId>commons-pool</artifactId>
-				<version>1.6</version>
-			</dependency>
-		</dependencies>
-	</dependencyManagement>
-</project>
-=======
 <project xmlns="http://maven.apache.org/POM/4.0.0" xmlns:xsi="http://www.w3.org/2001/XMLSchema-instance" xsi:schemaLocation="http://maven.apache.org/POM/4.0.0 http://maven.apache.org/xsd/maven-4.0.0.xsd">
 	<modelVersion>4.0.0</modelVersion>
 
@@ -732,5 +359,4 @@
 				<version>3.6.9</version>
 			</dependency> -->
 	</dependencies>
-</project>
->>>>>>> 52b4953f
+</project>