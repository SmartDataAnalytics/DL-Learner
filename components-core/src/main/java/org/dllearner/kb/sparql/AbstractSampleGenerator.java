--- conflicted
+++ resolved
@@ -23,10 +23,7 @@
 import java.util.stream.Collectors;
 
 import org.aksw.jena_sparql_api.core.QueryExecutionFactory;
-<<<<<<< HEAD
-=======
 import org.apache.jena.datatypes.BaseDatatype;
->>>>>>> d7e2cc70
 import org.apache.jena.vocabulary.RDF;
 import org.dllearner.kb.SparqlEndpointKS;
 import org.dllearner.reasoning.SPARQLReasoner;
@@ -188,16 +185,9 @@
 					} else if(datatype.equals(XSDDatatype.XSDdate)) {
 						iterator.remove();
 						toAdd.add(model.createStatement(st.getSubject(), st.getPredicate(), model.createTypedLiteral("2000-01-01", XSDDatatype.XSDdate)));
-<<<<<<< HEAD
-					} else if(datatype.equals(RDF.dtLangString)) {
-//						System.out.println(st.getObject());
-//						iterator.remove();
-//						toAdd.add(model.createStatement(st.getSubject(), st.getPredicate(), model.createLiteral("", "en")));
-=======
 					} else if(datatype.equals(RDF.langString)) {
 						iterator.remove();
 						toAdd.add(model.createStatement(st.getSubject(), st.getPredicate(), model.createTypedLiteral("2000-01-01", new BaseDatatype(RDF.dtLangString.getURI()))));
->>>>>>> d7e2cc70
 					}
 				}
 			}
