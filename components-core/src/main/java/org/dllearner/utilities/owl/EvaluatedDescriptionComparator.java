/**
 * Copyright (C) 2007-2011, Jens Lehmann
 *
 * This file is part of DL-Learner.
 *
 * DL-Learner is free software; you can redistribute it and/or modify
 * it under the terms of the GNU General Public License as published by
 * the Free Software Foundation; either version 3 of the License, or
 * (at your option) any later version.
 *
 * DL-Learner is distributed in the hope that it will be useful,
 * but WITHOUT ANY WARRANTY; without even the implied warranty of
 * MERCHANTABILITY or FITNESS FOR A PARTICULAR PURPOSE.  See the
 * GNU General Public License for more details.
 *
 * You should have received a copy of the GNU General Public License
 * along with this program.  If not, see <http://www.gnu.org/licenses/>.
 */

package org.dllearner.utilities.owl;

import java.util.Comparator;
import java.util.Set;

import org.dllearner.core.EvaluatedDescription;
<<<<<<< HEAD
import org.dllearner.core.owl.Description;
import org.dllearner.core.owl.Intersection;
import org.dllearner.core.owl.ObjectSomeRestriction;
=======
import org.dllearner.reasoning.OWLPunningDetector;
import org.semanticweb.owlapi.model.OWLClassExpression;
import org.semanticweb.owlapi.model.OWLNaryBooleanClassExpression;
import org.semanticweb.owlapi.model.OWLObjectSomeValuesFrom;
>>>>>>> 52b4953f

/**
 * Comparator for evaluated descriptions, which orders them by
 * accuracy as first criterion, length as second criterion, and
 * syntactic structure as third criterion.
 * 
 * @author Jens Lehmann
 *
 */
public class EvaluatedDescriptionComparator implements Comparator<EvaluatedDescription> {

	/* (non-Javadoc)
	 * @see java.util.Comparator#compare(java.lang.Object, java.lang.Object)
	 */
	@Override
	public int compare(EvaluatedDescription ed1, EvaluatedDescription ed2) {
		double acc1 = ed1.getAccuracy();
		double acc2 = ed2.getAccuracy();
		if(acc1 > acc2)
			return 1;
		else if(acc1 < acc2)
			return -1;
		else {
			int length1 = 
					getLength(ed1);
//			ed1.getDescriptionLength();
			int length2 = 
					getLength(ed2);
//			ed2.getDescriptionLength();
			if(length1 < length2)
				return 1;
			else if(length1 > length2)
				return -1;
			else
				return ed1.getDescription().compareTo(ed2.getDescription());
		}
	}
	
	private int getLength(EvaluatedDescription ed){
		int length = 0;
		OWLClassExpression ce = ed.getDescription();
		if(ce instanceof OWLNaryBooleanClassExpression){
			Set<OWLClassExpression> operands = ((OWLNaryBooleanClassExpression) ce).getOperands();
			for (OWLClassExpression child : operands) {
				if(child instanceof OWLObjectSomeValuesFrom && ((OWLObjectSomeValuesFrom) child).getProperty().asOWLObjectProperty() == OWLPunningDetector.punningProperty){
					length += OWLClassExpressionUtils.getLength(((OWLObjectSomeValuesFrom)child).getFiller());
				} else {
					length += OWLClassExpressionUtils.getLength(child);
				}
			}
<<<<<<< HEAD
			length += d.getChildren().size() - 1;
		} else {
			length += ed.getDescriptionLength();
=======
			length += operands.size() - 1;
		} else {
			length = OWLClassExpressionUtils.getLength(ce);
>>>>>>> 52b4953f
		}
		return length;
	}

}<|MERGE_RESOLUTION|>--- conflicted
+++ resolved
@@ -23,16 +23,10 @@
 import java.util.Set;
 
 import org.dllearner.core.EvaluatedDescription;
-<<<<<<< HEAD
-import org.dllearner.core.owl.Description;
-import org.dllearner.core.owl.Intersection;
-import org.dllearner.core.owl.ObjectSomeRestriction;
-=======
 import org.dllearner.reasoning.OWLPunningDetector;
 import org.semanticweb.owlapi.model.OWLClassExpression;
 import org.semanticweb.owlapi.model.OWLNaryBooleanClassExpression;
 import org.semanticweb.owlapi.model.OWLObjectSomeValuesFrom;
->>>>>>> 52b4953f
 
 /**
  * Comparator for evaluated descriptions, which orders them by
@@ -83,15 +77,9 @@
 					length += OWLClassExpressionUtils.getLength(child);
 				}
 			}
-<<<<<<< HEAD
-			length += d.getChildren().size() - 1;
-		} else {
-			length += ed.getDescriptionLength();
-=======
 			length += operands.size() - 1;
 		} else {
 			length = OWLClassExpressionUtils.getLength(ce);
->>>>>>> 52b4953f
 		}
 		return length;
 	}
