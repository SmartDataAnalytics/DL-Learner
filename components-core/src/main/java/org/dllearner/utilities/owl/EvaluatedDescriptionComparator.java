/**
 * Copyright (C) 2007-2011, Jens Lehmann
 *
 * This file is part of DL-Learner.
 *
 * DL-Learner is free software; you can redistribute it and/or modify
 * it under the terms of the GNU General Public License as published by
 * the Free Software Foundation; either version 3 of the License, or
 * (at your option) any later version.
 *
 * DL-Learner is distributed in the hope that it will be useful,
 * but WITHOUT ANY WARRANTY; without even the implied warranty of
 * MERCHANTABILITY or FITNESS FOR A PARTICULAR PURPOSE.  See the
 * GNU General Public License for more details.
 *
 * You should have received a copy of the GNU General Public License
 * along with this program.  If not, see <http://www.gnu.org/licenses/>.
 */

package org.dllearner.utilities.owl;

import java.io.Serializable;
import java.util.Comparator;
import java.util.Set;

import org.dllearner.core.EvaluatedDescription;
import org.dllearner.core.Score;
import org.dllearner.reasoning.OWLPunningDetector;
import org.semanticweb.owlapi.model.OWLClassExpression;
import org.semanticweb.owlapi.model.OWLNaryBooleanClassExpression;
import org.semanticweb.owlapi.model.OWLObjectSomeValuesFrom;

import com.google.common.collect.ComparisonChain;

/**
 * Comparator for evaluated descriptions, which orders them by
 * accuracy as first criterion, length as second criterion, and
 * syntactic structure as third criterion.
 *
 * @author Jens Lehmann
 *
 */
<<<<<<< HEAD
public class EvaluatedDescriptionComparator implements Comparator<EvaluatedDescription>, Serializable {

	private static final long serialVersionUID = 5909674564482231433L;
=======
public class EvaluatedDescriptionComparator implements Comparator<EvaluatedDescription<? extends Score>> {
>>>>>>> 24f2aa40

	/* (non-Javadoc)
	 * @see java.util.Comparator#compare(java.lang.Object, java.lang.Object)
	 */
	@Override
<<<<<<< HEAD
	public int compare(EvaluatedDescription ed1, EvaluatedDescription ed2) {
		double acc1 = ed1.getAccuracy();
		double acc2 = ed2.getAccuracy();
		if(acc1 > acc2)
			return 1;
		else if(acc1 < acc2)
			return -1;
		else {
			int length1 =
					getLength(ed1);
//			ed1.getDescriptionLength();
			int length2 =
					getLength(ed2);
//			ed2.getDescriptionLength();
			if(length1 < length2)
				return 1;
			else if(length1 > length2)
				return -1;
			else
				return ed1.getDescription().compareTo(ed2.getDescription());
		}
	}

	private int getLength(EvaluatedDescription ed){
=======
	public int compare(EvaluatedDescription<? extends Score> ed1, EvaluatedDescription<? extends Score> ed2) {
		return ComparisonChain.start()
				.compare(ed1.getAccuracy(), ed2.getAccuracy()) // higher accuracy is better
				.compare(getLength(ed2), getLength(ed1)) // shorter is better
				.compare(ed1.getDescription(), ed2.getDescription()) // syntactic sorting
				.result();
	}
	
	private int getLength(EvaluatedDescription<? extends Score> ed){
>>>>>>> 24f2aa40
		int length = 0;
		OWLClassExpression ce = ed.getDescription();
		if(ce instanceof OWLNaryBooleanClassExpression){
			Set<OWLClassExpression> operands = ((OWLNaryBooleanClassExpression) ce).getOperands();
			for (OWLClassExpression child : operands) {
				if(child instanceof OWLObjectSomeValuesFrom && ((OWLObjectSomeValuesFrom) child).getProperty() == OWLPunningDetector.punningProperty){
					length += OWLClassExpressionUtils.getLength(((OWLObjectSomeValuesFrom)child).getFiller());
				} else {
					length += OWLClassExpressionUtils.getLength(child);
				}
			}
			length += operands.size() - 1;
		} else {
			length = OWLClassExpressionUtils.getLength(ce);
		}
		return length;
	}

}<|MERGE_RESOLUTION|>--- conflicted
+++ resolved
@@ -40,44 +40,14 @@
  * @author Jens Lehmann
  *
  */
-<<<<<<< HEAD
 public class EvaluatedDescriptionComparator implements Comparator<EvaluatedDescription>, Serializable {
 
 	private static final long serialVersionUID = 5909674564482231433L;
-=======
-public class EvaluatedDescriptionComparator implements Comparator<EvaluatedDescription<? extends Score>> {
->>>>>>> 24f2aa40
 
 	/* (non-Javadoc)
 	 * @see java.util.Comparator#compare(java.lang.Object, java.lang.Object)
 	 */
 	@Override
-<<<<<<< HEAD
-	public int compare(EvaluatedDescription ed1, EvaluatedDescription ed2) {
-		double acc1 = ed1.getAccuracy();
-		double acc2 = ed2.getAccuracy();
-		if(acc1 > acc2)
-			return 1;
-		else if(acc1 < acc2)
-			return -1;
-		else {
-			int length1 =
-					getLength(ed1);
-//			ed1.getDescriptionLength();
-			int length2 =
-					getLength(ed2);
-//			ed2.getDescriptionLength();
-			if(length1 < length2)
-				return 1;
-			else if(length1 > length2)
-				return -1;
-			else
-				return ed1.getDescription().compareTo(ed2.getDescription());
-		}
-	}
-
-	private int getLength(EvaluatedDescription ed){
-=======
 	public int compare(EvaluatedDescription<? extends Score> ed1, EvaluatedDescription<? extends Score> ed2) {
 		return ComparisonChain.start()
 				.compare(ed1.getAccuracy(), ed2.getAccuracy()) // higher accuracy is better
@@ -87,7 +57,6 @@
 	}
 	
 	private int getLength(EvaluatedDescription<? extends Score> ed){
->>>>>>> 24f2aa40
 		int length = 0;
 		OWLClassExpression ce = ed.getDescription();
 		if(ce instanceof OWLNaryBooleanClassExpression){
