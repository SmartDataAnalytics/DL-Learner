--- conflicted
+++ resolved
@@ -240,35 +240,6 @@
 		return null;
 	}
 
-<<<<<<< HEAD
-	public static void displayProgressPercentage(int done, int total) {
-		int size = 5;
-		String iconLeftBoundary = "[";
-		String iconDone = "=";
-		String iconRemain = ".";
-		String iconRightBoundary = "]";
-
-		if (done > total) {
-			throw new IllegalArgumentException();
-		}
-		int donePercents = (100 * done) / total;
-		int doneLength = size * donePercents / 100;
-
-		StringBuilder bar = new StringBuilder(iconLeftBoundary);
-		for (int i = 0; i < size; i++) {
-			if (i < doneLength) {
-				bar.append(iconDone);
-			} else {
-				bar.append(iconRemain);
-			}
-		}
-		bar.append(iconRightBoundary);
-
-		System.out.print("\r" + bar + " " + donePercents + "%");
-
-		if (done == total) {
-			System.out.print("\n");
-=======
 	/**
 	 * Checks whether all entities in the given class expression do also occur in the knowledge base.
 	 *
@@ -303,7 +274,36 @@
 					logger.error(str);
 				}
 			}
->>>>>>> 02d9b02a
+		}
+	}
+
+	public static void displayProgressPercentage(int done, int total) {
+		int size = 5;
+		String iconLeftBoundary = "[";
+		String iconDone = "=";
+		String iconRemain = ".";
+		String iconRightBoundary = "]";
+
+		if (done > total) {
+			throw new IllegalArgumentException();
+		}
+		int donePercents = (100 * done) / total;
+		int doneLength = size * donePercents / 100;
+
+		StringBuilder bar = new StringBuilder(iconLeftBoundary);
+		for (int i = 0; i < size; i++) {
+			if (i < doneLength) {
+				bar.append(iconDone);
+			} else {
+				bar.append(iconRemain);
+			}
+		}
+		bar.append(iconRightBoundary);
+
+		System.out.print("\r" + bar + " " + donePercents + "%");
+
+		if (done == total) {
+			System.out.print("\n");
 		}
 	}
 
