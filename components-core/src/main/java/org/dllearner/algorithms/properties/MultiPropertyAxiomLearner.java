--- conflicted
+++ resolved
@@ -80,17 +80,12 @@
 		qef = new QueryExecutionFactoryHttp(ks.getEndpoint().getURL().toString(), ks.getEndpoint().getDefaultGraphURIs());
 	}
 	
-<<<<<<< HEAD
 	public MultiPropertyAxiomLearner(QueryExecutionFactory qef) {
 		this.qef = qef;
 	}
 	
-	public void setProgressMonitor(AxiomLearningProgressMonitor monitor){
-		this.monitor = monitor;
-=======
 	public void setProgressMonitor(AxiomLearningProgressMonitor progressMonitor) {
 		this.progressMonitor = progressMonitor;
->>>>>>> 3da2c623
 	}
 	
 	public Map<AxiomType<? extends OWLAxiom>, List<EvaluatedAxiom<OWLAxiom>>> generateAxioms(final OWLEntity entity, Set<AxiomType<? extends OWLAxiom>> axiomTypes){
@@ -173,11 +168,7 @@
 		
 		learner.setEntityToDescribe(entity);
 		learner.setUseSampling(false);
-<<<<<<< HEAD
-		learner.setProgressMonitor(monitor);
-=======
 		learner.setProgressMonitor(progressMonitor);
->>>>>>> 3da2c623
 		learner.init();
 		learner.start();
 		
