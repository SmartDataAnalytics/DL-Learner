--- conflicted
+++ resolved
@@ -15,13 +15,10 @@
 import org.slf4j.Logger;
 import org.slf4j.LoggerFactory;
 
-<<<<<<< HEAD
+import java.util.Enumeration;
 import java.util.HashSet;
 import java.util.Set;
 import java.util.SortedSet;
-=======
-import java.util.*;
->>>>>>> 8f4a0040
 
 /**
  * Generate a schema restricted to RDFS language features.
@@ -107,11 +104,7 @@
 	}
 
 	private void learnTransitiveClosure(AxiomType axiomType, EntityType entityType) {
-<<<<<<< HEAD
-		LOGGER.info("learning {} hierarchy ...", entityType.getPrintName().toLowerCase());
-=======
 		LOGGER.debug("computing {} hierarchy ...", entityType.getPrintName().toLowerCase());
->>>>>>> 8f4a0040
 		Set<OWLAxiom> learnedAxiomsTotal = new HashSet<>();
 
 		SortedSet<OWLEntity> entities = getEntities(entityType);
