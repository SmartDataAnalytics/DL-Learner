--- conflicted
+++ resolved
@@ -319,21 +319,13 @@
     			if(tree2.isLiteralValueNode()) {
     				return false;
     			} else {
-<<<<<<< HEAD
-    				RDFDatatype d1 = tree1.getDatatype();
-=======
 					RDFDatatype d1 = tree1.getDatatype();
->>>>>>> 59692db4
 					RDFDatatype d2 = tree1.getDatatype();
 					// if there is a datatype, it must match for both trees
 					if(d1 != null) {
 						return d1.equals(d2);
 					}
-<<<<<<< HEAD
     				return d2 == null;
-=======
-					return d2 == null;
->>>>>>> 59692db4
     			}
     		}
     		
