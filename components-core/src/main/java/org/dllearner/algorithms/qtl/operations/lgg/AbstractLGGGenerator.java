/**
 * Copyright (C) 2007 - 2016, Jens Lehmann
 *
 * This file is part of DL-Learner.
 *
 * DL-Learner is free software; you can redistribute it and/or modify
 * it under the terms of the GNU General Public License as published by
 * the Free Software Foundation; either version 3 of the License, or
 * (at your option) any later version.
 *
 * DL-Learner is distributed in the hope that it will be useful,
 * but WITHOUT ANY WARRANTY; without even the implied warranty of
 * MERCHANTABILITY or FITNESS FOR A PARTICULAR PURPOSE.  See the
 * GNU General Public License for more details.
 *
 * You should have received a copy of the GNU General Public License
 * along with this program.  If not, see <http://www.gnu.org/licenses/>.
 */
package org.dllearner.algorithms.qtl.operations.lgg;

import com.jamonapi.Monitor;
import com.jamonapi.MonitorFactory;
import org.apache.commons.lang3.tuple.Triple;
import org.apache.jena.datatypes.RDFDatatype;
import org.apache.jena.graph.Node;
import org.apache.jena.vocabulary.RDF;
import org.dllearner.algorithms.qtl.datastructures.impl.RDFResourceTree;
import org.dllearner.algorithms.qtl.operations.StoppableOperation;
import org.dllearner.algorithms.qtl.operations.TimeoutableOperation;
import org.dllearner.algorithms.qtl.util.filters.PredicateExistenceFilter;
import org.dllearner.algorithms.qtl.util.filters.PredicateExistenceFilterDBpedia;
import org.slf4j.Logger;
import org.slf4j.LoggerFactory;

import java.util.HashSet;
import java.util.Iterator;
import java.util.Set;
import java.util.concurrent.TimeUnit;

/**
 * An LGG generator that can be stopped and given a timeout.
 *
 * @author Lorenz Buehmann
 *
 */
public abstract class AbstractLGGGenerator implements LGGGenerator, StoppableOperation, TimeoutableOperation {
	
	protected Logger logger = LoggerFactory.getLogger(getClass());
	
	private Monitor mon = MonitorFactory.getTimeMonitor("lgg");
	
	protected int subCalls;
	
	private long timeoutMillis = -1;
	private long startTime;

	protected volatile boolean stop = false;

	private boolean complete = true;

	PredicateExistenceFilter filter;

	public void setFilter(PredicateExistenceFilter filter) {
		this.filter = filter;
	}

	private void reset() {
		stop = false;
		subCalls = 0;
	}

	/* (non-Javadoc)
	 * @see org.dllearner.algorithms.qtl.operations.lgg.LGGGenerator2#getLGG(org.dllearner.algorithms.qtl.datastructures.impl.RDFResourceTree, org.dllearner.algorithms.qtl.datastructures.impl.RDFResourceTree, boolean)
	 */
	@Override
	public RDFResourceTree getLGG(RDFResourceTree tree1, RDFResourceTree tree2, boolean learnFilters) {
		startTime = System.currentTimeMillis();

		reset();

		// apply some pre-processing
		tree1 = preProcess(tree1);
		tree2 = preProcess(tree2);
		
		// compute the LGG
		mon.start();
		RDFResourceTree lgg = computeLGG(tree1, tree2, learnFilters);
		mon.stop();

		// apply some post-processing
		lgg = postProcess(lgg);

		addNumbering(0, lgg);
		
		return lgg;
	}

	protected RDFResourceTree computeLGG(RDFResourceTree tree1, RDFResourceTree tree2, boolean learnFilters){
		subCalls++;

		// 1. compare the root nodes
		// a) if both root nodes have same URI or literal value, just return one of the two trees as LGG
		if((tree1.isResourceNode() || tree1.isLiteralValueNode()) && tree1.getData().equals(tree2.getData())){
			logger.trace("Early termination. Tree 1 {}  and tree 2 {} describe the same resource.", tree1, tree2);
			return new RDFResourceTree(tree1);
		}

		// b) handle literal nodes
		if(tree1.isLiteralNode() && tree2.isLiteralNode()){
			return processLiteralNodes(tree1, tree2);
		}

		// c) handle class nodes
		if(tree1.isClassNode()) {
			return processClassNodes(tree1, tree2);
		}

		// d) else create new empty tree
		RDFResourceTree lgg = new RDFResourceTree();

		// 2. compare the edges
		// we only have to compare edges which are
		// a) contained in both trees
		// b) related via subsumption, i.e. p1 ⊑ p2

		// get edges of tree 2 connected via subsumption
		Set<Triple<Node, Node, Node>> relatedEdges = getRelatedEdges(tree1, tree2);
		for (Triple<Node, Node, Node> entry : relatedEdges){
			if(stop || isTimeout()) {
				complete = false;
				break;
			}

			Node edge1 = entry.getLeft();
			Node edge2 = entry.getMiddle();
			Node lcs = entry.getRight();

			Set<RDFResourceTree> addedChildren = new HashSet<>();

			// loop over children of first tree
			for(RDFResourceTree child1 : tree1.getChildren(edge1)){logger.trace("child1: %s", child1);
				if(stop || isTimeout()) {
					complete = false;
					break;
				}
				// loop over children of second tree
				for(RDFResourceTree child2 : tree2.getChildren(edge2)){logger.trace("child2: %s", child2);
					if(stop || isTimeout()) {
						complete = false;
						break;
					}

					RDFResourceTree lggChild = computeLGG(child1, child2, learnFilters);
					lgg.addChild(lggChild, lcs);
					logger.trace("c_lgg:" + lggChild);

					// check if there was already a more specific child computed before
					// and if so don't add the current one
					boolean add = true;
					for(Iterator<RDFResourceTree> it = addedChildren.iterator(); it.hasNext() && !(stop || isTimeout());){
						RDFResourceTree addedChild = it.next();

						if(isSubTreeOf(addedChild, lggChild)){
//								logger.trace("Skipped adding: Previously added child {} is more specific than {}.",
//										addedChild.getStringRepresentation(),
//										lggChild.getStringRepresentation());
<<<<<<< HEAD
							lgg.removeChild(lggChild, lcs);
=======
							System.out.println("Skipped adding: Previously added child " + addedChild +  " is more specific than " + lggChild.getStringRepresentation());
>>>>>>> 7bfe3331
							add = false;
							break;
						} else if(isSubTreeOf(lggChild, addedChild)){
//								logger.trace("Removing child node: {} is subsumed by previously added child {}.",
//										lggChild.getStringRepresentation(),
//										addedChild.getStringRepresentation());
							lgg.removeChild(addedChild, lgg.getEdgeToChild(addedChild));
							it.remove();
						}
					}
					lgg.removeChild(lggChild, lcs);
					if(add){
						lgg.addChild(lggChild, lcs);
						addedChildren.add(lggChild);
						System.out.println("Adding child " + lggChild);
//							logger.trace("Adding child {}", lggChild.getStringRepresentation());
					}
				}
			}
		}

		return lgg;
	}

	protected RDFResourceTree processClassNodes(RDFResourceTree tree1, RDFResourceTree tree2) {
		RDFResourceTree lgg = new RDFResourceTree();

		Set<Triple<Node, Node, Node>> relatedEdges = getRelatedEdges(tree1, tree2);
		for (Triple<Node, Node, Node> entry : relatedEdges) {
			if (stop || isTimeout()) {
				complete = false;
				break;
			}
			Node edge1 = entry.getLeft();
			Node edge2 = entry.getMiddle();
			Node lcs = entry.getRight();

			Set<RDFResourceTree> addedChildren = new HashSet<>();

			// loop over children of first tree
			for(RDFResourceTree child1 : tree1.getChildren(edge1)){
				if(stop || isTimeout()) {
					complete = false;
					break;
				}
				// loop over children of second tree
				for(RDFResourceTree child2 : tree2.getChildren(edge2)){
					if(stop || isTimeout()) {
						complete = false;
						break;
					}

					RDFResourceTree lggChild = computeLGG(child1, child2, false);

					// check if there was already a more specific child computed before
					// and if so don't add the current one
					boolean add = true;
					for(Iterator<RDFResourceTree> it = addedChildren.iterator(); it.hasNext();){
						RDFResourceTree addedChild = it.next();

						if(isSubTreeOf(addedChild, lggChild)){
//								logger.trace("Skipped adding: Previously added child {} is subsumed by {}.",
//										addedChild.getStringRepresentation(),
//										lggChild.getStringRepresentation());
							add = false;
							break;
						} else if(isSubTreeOf(lggChild, addedChild)){
//								logger.trace("Removing child node: {} is subsumed by previously added child {}.",
//										lggChild.getStringRepresentation(),
//										addedChild.getStringRepresentation());
							lgg.removeChild(addedChild, lgg.getEdgeToChild(addedChild));
							it.remove();
						}
					}
					if(add){
						lgg.addChild(lggChild, lcs);
						addedChildren.add(lggChild);
//							logger.trace("Adding child {}", lggChild.getStringRepresentation());
					}
				}
			}
		}
		return lgg;
	}

	protected RDFResourceTree processLiteralNodes(RDFResourceTree tree1, RDFResourceTree tree2) {
		RDFDatatype d1 = tree1.getData().getLiteralDatatype();
		RDFDatatype d2 = tree2.getData().getLiteralDatatype();

		if(d1 != null && d1.equals(d2)){
			return new RDFResourceTree(d1);
			// TODO collect literal values
		}
		return RDFResourceTree.newVarNode();//LiteralNode();
	}

	@Override
	public void setTimeout(long timeout, TimeUnit timeoutUnits) {
		this.timeoutMillis = timeoutUnits.toMillis(timeout);
	}

	@Override
	public void stop() {
		stop = true;
	}

	protected boolean isTimeout() {
		return timeoutMillis > 0 && System.currentTimeMillis() - startTime >= timeoutMillis;
	}

	public boolean isComplete() {
		return complete;
	}

	private void addNumbering(int nodeId, RDFResourceTree tree){
//		tree.setId(nodeId);
		for(RDFResourceTree child : tree.getChildren()){
			addNumbering(nodeId++, child);
		}
	}

	protected RDFResourceTree postProcess(RDFResourceTree tree) {
		return tree;
	}

	protected RDFResourceTree preProcess(RDFResourceTree tree) {
		return tree;
	}

	protected abstract boolean isSubTreeOf(RDFResourceTree tree1, RDFResourceTree tree2);
	
	protected abstract Set<Triple<Node, Node, Node>> getRelatedEdges(RDFResourceTree tree1, RDFResourceTree tree2);

}<|MERGE_RESOLUTION|>--- conflicted
+++ resolved
@@ -164,11 +164,6 @@
 //								logger.trace("Skipped adding: Previously added child {} is more specific than {}.",
 //										addedChild.getStringRepresentation(),
 //										lggChild.getStringRepresentation());
-<<<<<<< HEAD
-							lgg.removeChild(lggChild, lcs);
-=======
-							System.out.println("Skipped adding: Previously added child " + addedChild +  " is more specific than " + lggChild.getStringRepresentation());
->>>>>>> 7bfe3331
 							add = false;
 							break;
 						} else if(isSubTreeOf(lggChild, addedChild)){
