--- conflicted
+++ resolved
@@ -100,10 +100,6 @@
      */
 	public static <T> double getDistanceApprox(QueryTree<T> tree1, QueryTree<T> tree2) {
 		LGGGenerator<T> lggGenerator = new LGGGeneratorImpl<T>();
-<<<<<<< HEAD
-=======
-
->>>>>>> d6263f95
 
 		// compute the LGG of tree1 and tree2
 		QueryTree<T> lgg = lggGenerator.getLGG(tree1, tree2);
