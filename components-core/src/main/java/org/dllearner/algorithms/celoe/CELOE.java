/**
 * Copyright (C) 2007 - 2016, Jens Lehmann
 *
 * This file is part of DL-Learner.
 *
 * DL-Learner is free software; you can redistribute it and/or modify
 * it under the terms of the GNU General Public License as published by
 * the Free Software Foundation; either version 3 of the License, or
 * (at your option) any later version.
 *
 * DL-Learner is distributed in the hope that it will be useful,
 * but WITHOUT ANY WARRANTY; without even the implied warranty of
 * MERCHANTABILITY or FITNESS FOR A PARTICULAR PURPOSE.  See the
 * GNU General Public License for more details.
 *
 * You should have received a copy of the GNU General Public License
 * along with this program.  If not, see <http://www.gnu.org/licenses/>.
 */
package org.dllearner.algorithms.celoe;

import com.google.common.collect.Sets;
import com.jamonapi.Monitor;
import com.jamonapi.MonitorFactory;
import org.dllearner.core.*;
import org.dllearner.core.config.ConfigOption;
import org.dllearner.core.owl.ClassHierarchy;
import org.dllearner.core.owl.DatatypePropertyHierarchy;
import org.dllearner.core.owl.ObjectPropertyHierarchy;
import org.dllearner.kb.OWLAPIOntology;
import org.dllearner.learningproblems.*;
import org.dllearner.reasoning.ClosedWorldReasoner;
import org.dllearner.reasoning.OWLAPIReasoner;
import org.dllearner.reasoning.ReasonerImplementation;
import org.dllearner.reasoning.SPARQLReasoner;
import org.dllearner.refinementoperators.*;
import org.dllearner.utilities.*;
import org.dllearner.utilities.datastructures.SearchTree;
import org.dllearner.utilities.owl.*;
import org.semanticweb.owlapi.apibinding.OWLManager;
import org.semanticweb.owlapi.model.*;
import org.slf4j.Logger;
import org.slf4j.LoggerFactory;
import org.slf4j.Marker;
import org.slf4j.MarkerFactory;
import org.springframework.beans.factory.annotation.Autowired;
import uk.ac.manchester.cs.owl.owlapi.OWLClassImpl;
import uk.ac.manchester.cs.owl.owlapi.OWLDataFactoryImpl;

import java.io.File;
import java.text.DecimalFormat;
import java.util.*;
import java.util.concurrent.TimeUnit;

/**
 * The CELOE (Class Expression Learner for Ontology Engineering) algorithm.
 * It adapts and extends the standard supervised learning algorithm for the
 * ontology engineering use case.
 * 
 * @author Jens Lehmann
 *
 */
@SuppressWarnings("CloneDoesntCallSuperClone")
@ComponentAnn(name="CELOE", shortName="celoe", version=1.0, description="CELOE is an adapted and extended version of the OCEL algorithm applied for the ontology engineering use case. See http://jens-lehmann.org/files/2011/celoe.pdf for reference.")
public class CELOE extends AbstractCELA implements Cloneable{

	private static final Logger logger = LoggerFactory.getLogger(CELOE.class);
	private static final Marker sparql_debug = MarkerFactory.getMarker("SD");
	
	private boolean isRunning = false;
	private boolean stop = false;
	
//	private OEHeuristicStable heuristicStable = new OEHeuristicStable();
//	private OEHeuristicRuntime heuristicRuntime = new OEHeuristicRuntime();
	
	@ConfigOption(description = "the refinement operator instance to use")
	private LengthLimitedRefinementOperator operator;

	private SearchTree<OENode> searchTree;
	@ConfigOption(defaultValue="celoe_heuristic")
	private AbstractHeuristic heuristic; // = new OEHeuristicRuntime();
	// the class with which we start the refinement process
	@ConfigOption(defaultValue = "owl:Thing",
			description = "You can specify a start class for the algorithm. To do this, you have to use Manchester OWL syntax either with full IRIs or prefixed IRIs.",
			exampleValue = "ex:Male or http://example.org/ontology/Female")
	private OWLClassExpression startClass;
	
	// all descriptions in the search tree plus those which were too weak (for fast redundancy check)
	private TreeSet<OWLClassExpression> descriptions;
	
	
	// if true, then each solution is evaluated exactly instead of approximately
	// private boolean exactBestDescriptionEvaluation = false;
	@ConfigOption(defaultValue="false", description="Use this if you are interested in only one suggestion and your learning problem has many (more than 1000) examples.")
	private boolean singleSuggestionMode;
	private OWLClassExpression bestDescription;
	private double bestAccuracy = Double.MIN_VALUE;
	
	private OWLClass classToDescribe;
	// examples are either 1.) instances of the class to describe 2.) positive examples
	// 3.) union of pos.+neg. examples depending on the learning problem at hand
	private Set<OWLIndividual> examples;
	
	// CELOE was originally created for learning classes in ontologies, but also
	// works for other learning problem types
	private boolean isClassLearningProblem;
	private boolean isEquivalenceProblem;
	
	// important parameters (non-config options but internal)
	private double noise;

	private boolean filterFollowsFromKB = false;
	
	// less important parameters
	// forces that one solution cannot be subexpression of another expression; this option is useful to get diversity
	// but it can also suppress quite useful expressions
	private boolean forceMutualDifference = false;
	
	// utility variables
	
	// statistical variables
	private int expressionTests = 0;
	private int minHorizExp = 1;
	private int maxHorizExp = 0;
	private long totalRuntimeNs = 0;
	
	// TODO: turn those into config options
	

	// important: do not initialise those with empty sets
	// null = no settings for allowance / ignorance
	// empty set = allow / ignore nothing (it is often not desired to allow no class!)
	@ConfigOption(defaultValue="false", description="specifies whether to write a search tree")
	private boolean writeSearchTree = false;

	@ConfigOption(defaultValue="log/searchTree.txt", description="file to use for the search tree")
	private String searchTreeFile = "log/searchTree.txt";

	@ConfigOption(defaultValue="false", description="specifies whether to replace the search tree in the log file after each run or append the new search tree")
	private boolean replaceSearchTree = false;
	
	@ConfigOption(defaultValue="10", description="Sets the maximum number of results one is interested in. (Setting this to a lower value may increase performance as the learning algorithm has to store/evaluate/beautify less descriptions).")
	private int maxNrOfResults = 10;

	@ConfigOption(defaultValue="0.0", description="the (approximated) percentage of noise within the examples")
	private double noisePercentage = 0.0;

	@ConfigOption(defaultValue="false", description="If true, then the results will not contain suggestions, which already follow logically from the knowledge base. Be careful, since this requires a potentially expensive consistency check for candidate solutions.")
	private boolean filterDescriptionsFollowingFromKB = false;

	@ConfigOption(defaultValue="false", description="If true, the algorithm tries to find a good starting point close to an existing definition/super class of the given class in the knowledge base.")
	private boolean reuseExistingDescription = false;

	@ConfigOption(defaultValue="0", description="The maximum number of candidate hypothesis the algorithm is allowed to test (0 = no limit). The algorithm will stop afterwards. (The real number of tests can be slightly higher, because this criterion usually won't be checked after each single test.)")
	private int maxClassExpressionTests = 0;

	@ConfigOption(defaultValue="0", description = "The maximum number of candidate hypothesis the algorithm is allowed after an improvement in accuracy (0 = no limit). The algorithm will stop afterwards. (The real number of tests can be slightly higher, because this criterion usually won't be checked after each single test.)")
	private int maxClassExpressionTestsAfterImprovement = 0;
	
	@ConfigOption(defaultValue = "0", description = "maximum execution of the algorithm in seconds after last improvement")
	private int maxExecutionTimeInSecondsAfterImprovement = 0;
	
	@ConfigOption(defaultValue="false", description="specifies whether to terminate when noise criterion is met")
	private boolean terminateOnNoiseReached = false;
	
	@ConfigOption(defaultValue="7", description="maximum depth of description")
	private double maxDepth = 7;

	@ConfigOption(defaultValue="false", description="algorithm will terminate immediately when a correct definition is found")
	private boolean stopOnFirstDefinition = false;
	
	private int expressionTestCountLastImprovement;

	OWLClassExpressionLengthMetric lengthMetric = OWLClassExpressionLengthMetric.getDefaultMetric();

	private TreeMap<OENode, Double> solutionCandidates;
	private final double solutionCandidatesMinAccuracyDiff = 0.0001;

	@ConfigOption(defaultValue = "0.0", description = "determines a lower bound on noisiness of an expression with respect to noisePercentage " +
		"in order to be considered a reasonable solution candidate (must be non-negative), e.g. for noisePercentage = 15 and noisePercentageMargin = 5, " +
		"the algorithm will suggest expressions with the number of misclassified positives less than or equal to 20% of all examples " +
		"as solution candidates as well; note: difference between accuracies of any two candidates must be at least 0.01% to ensure diversity")
	private double noisePercentageMargin = 0.0;

	@ConfigOption(defaultValue = "20", description = "the number of solution candidates within margin to be presented, sorted in descending order by accuracy")
	private int maxNrOfResultsWithinMargin = 20;

	private double noiseWithMargin;
	
	
	@SuppressWarnings("unused")
	private long timeLastImprovement = 0;
	@ConfigOption(defaultValue = "false",  description = "whether to try and refine solutions which already have accuracy value of 1")
	private boolean expandAccuracy100Nodes = false;
	private double currentHighestAccuracy;

	// option to keep track of best score during algorithm run
	private boolean keepTrackOfBestScore = false;
	private SortedMap<Long, Double> runtimeVsBestScore = new TreeMap<>();

	
	public CELOE() {}
	
	public CELOE(CELOE celoe){
		setReasoner(celoe.reasoner);
		setLearningProblem(celoe.learningProblem);
		
		setAllowedConcepts(celoe.getAllowedConcepts());
		setAllowedObjectProperties(celoe.getAllowedObjectProperties());
		setAllowedDataProperties(celoe.getAllowedDataProperties());
		
		setIgnoredConcepts(celoe.ignoredConcepts);
		setIgnoredObjectProperties(celoe.getIgnoredObjectProperties());
		setIgnoredDataProperties(celoe.getIgnoredDataProperties());
		
		setExpandAccuracy100Nodes(celoe.expandAccuracy100Nodes);
		setFilterDescriptionsFollowingFromKB(celoe.filterDescriptionsFollowingFromKB);
		setHeuristic(celoe.heuristic);
		
		setMaxClassExpressionTests(celoe.maxClassExpressionTests);
		setMaxClassExpressionTestsAfterImprovement(celoe.maxClassExpressionTestsAfterImprovement);
		setMaxDepth(celoe.maxDepth);
		setMaxExecutionTimeInSeconds(celoe.getMaxExecutionTimeInSeconds());
		setMaxExecutionTimeInSecondsAfterImprovement(celoe.maxExecutionTimeInSecondsAfterImprovement);
		setMaxNrOfResults(celoe.maxNrOfResults);
		setNoisePercentage(celoe.noisePercentage);
		
		LengthLimitedRefinementOperator op = new RhoDRDown((RhoDRDown)celoe.operator);
		try {
			op.init();
		} catch (ComponentInitException e) {
			e.printStackTrace();
		}
		setOperator(op);
		
		
		setReuseExistingDescription(celoe.reuseExistingDescription);
		setSingleSuggestionMode(celoe.singleSuggestionMode);
		setStartClass(celoe.startClass);
		setStopOnFirstDefinition(celoe.stopOnFirstDefinition);
		setTerminateOnNoiseReached(celoe.terminateOnNoiseReached);
		setUseMinimizer(celoe.isUseMinimizer());
		
		setWriteSearchTree(celoe.writeSearchTree);
		setReplaceSearchTree(celoe.replaceSearchTree);

		setMaxNrOfResultsWithinMargin(celoe.maxNrOfResultsWithinMargin);
		setNoisePercentageMargin(celoe.noisePercentageMargin);
	}
	
	public CELOE(AbstractClassExpressionLearningProblem problem, AbstractReasonerComponent reasoner) {
		super(problem, reasoner);
	}

	public static Collection<Class<? extends AbstractClassExpressionLearningProblem>> supportedLearningProblems() {
		Collection<Class<? extends AbstractClassExpressionLearningProblem>> problems = new LinkedList<>();
		problems.add(AbstractClassExpressionLearningProblem.class);
		return problems;
	}
	
	@Override
	public void init() throws ComponentInitException {
		baseURI = reasoner.getBaseURI();
		prefixes = reasoner.getPrefixes();
			
		if(maxExecutionTimeInSeconds != 0 && maxExecutionTimeInSecondsAfterImprovement != 0) {
			maxExecutionTimeInSeconds = Math.min(maxExecutionTimeInSeconds, maxExecutionTimeInSecondsAfterImprovement);
		}
		
		// TODO add comment
		ClassHierarchy classHierarchy = initClassHierarchy();
		ObjectPropertyHierarchy objectPropertyHierarchy = initObjectPropertyHierarchy();
		DatatypePropertyHierarchy datatypePropertyHierarchy = initDataPropertyHierarchy();

		// if no one injected a heuristic, we use a default one
		if(heuristic == null) {
			heuristic = new OEHeuristicRuntime();
			heuristic.init();
		}

		// TODO: MY copy from MultiHeuristic
//		if (heuristic instanceof OEHeuristicRuntime) {
//			((OEHeuristicRuntime) heuristic).setLengthMetric(lengthMetric);
//		}
		
		minimizer = new OWLClassExpressionMinimizer(dataFactory, reasoner);
		
		if (writeSearchTree) {
			File f = new File(searchTreeFile);
			if (f.getParentFile() != null) {
				f.getParentFile().mkdirs();
			}
			Files.clearFile(f);
		}
		
		// start at owl:Thing by default
		startClass = OWLAPIUtils.classExpressionPropertyExpanderChecked(this.startClass, reasoner, dataFactory, this::computeStartClass, logger);

		bestEvaluatedDescriptions = new EvaluatedDescriptionSet(maxNrOfResults);
		
		isClassLearningProblem = (learningProblem instanceof ClassLearningProblem);
		
		// we put important parameters in class variables
		noise = noisePercentage/100d;

		// (filterFollowsFromKB is automatically set to false if the problem
		// is not a class learning problem
		filterFollowsFromKB = filterDescriptionsFollowingFromKB && isClassLearningProblem;
		
		// actions specific to ontology engineering
		if(isClassLearningProblem) {
			ClassLearningProblem problem = (ClassLearningProblem) learningProblem;
			classToDescribe = problem.getClassToDescribe();
			isEquivalenceProblem = problem.isEquivalenceProblem();
			
			examples = reasoner.getIndividuals(classToDescribe);
		} else if(learningProblem instanceof PosOnlyLP) {
			examples = ((PosOnlyLP)learningProblem).getPositiveExamples();
		} else if(learningProblem instanceof PosNegLP) {
			examples = Sets.union(((PosNegLP)learningProblem).getPositiveExamples(),((PosNegLP)learningProblem).getNegativeExamples());
		}
		
		// create a refinement operator and pass all configuration
		// variables to it
		if (operator == null) {
			// we use a default operator and inject the class hierarchy for now
			operator = new RhoDRDown();
			((CustomStartRefinementOperator) operator).setStartClass(startClass);
			((ReasoningBasedRefinementOperator) operator).setReasoner(reasoner);
		}
		if (operator instanceof CustomHierarchyRefinementOperator) {
			((CustomHierarchyRefinementOperator) operator).setClassHierarchy(classHierarchy);
			((CustomHierarchyRefinementOperator) operator).setObjectPropertyHierarchy(objectPropertyHierarchy);
			((CustomHierarchyRefinementOperator) operator).setDataPropertyHierarchy(datatypePropertyHierarchy);
		}
		
		if (!((AbstractRefinementOperator) operator).isInitialized())
			operator.init();

		operator.setLengthMetric(lengthMetric);

		AccuracyBasedComparator solutionComparator = new AccuracyBasedComparator(lengthMetric);
		solutionCandidates = new TreeMap<>(solutionComparator);

		if (noisePercentageMargin < 0) {
			noisePercentageMargin = 0.0;
		}

		noiseWithMargin = (noisePercentage + noisePercentageMargin) / 100.0;
		
		initialized = true;
	}
	
	@Override
	public void start() {
		stop = false;
		isRunning = true;
		reset();
		nanoStartTime = System.nanoTime();
		
		currentHighestAccuracy = 0.0;
		OENode nextNode;

		logger.info("Time " + getCurrentCpuMillis() / 1000.0 + "s");
		logger.info("start class:" + startClass);
		addNode(startClass, null);
		
		while (!terminationCriteriaSatisfied()) {
			showIfBetterSolutionsFound();

			// chose best node according to heuristics
			nextNode = getNextNodeToExpand();
			int horizExp = nextNode.getHorizontalExpansion();
			
			// apply refinement operator
			TreeSet<OWLClassExpression> refinements = refineNode(nextNode);
				
			while(!refinements.isEmpty() && !terminationCriteriaSatisfied()) {
				// pick element from set
				OWLClassExpression refinement = refinements.pollFirst();

				// get length of class expression
				int length = OWLClassExpressionUtils.getLength(refinement);
				
				// we ignore all refinements with lower length and too high depth
				// (this also avoids duplicate node children)
				if(length >= horizExp && OWLClassExpressionUtils.getDepth(refinement) <= maxDepth) {
					// add node to search tree
					addNode(refinement, nextNode);
				}
			}
			
			showIfBetterSolutionsFound();
			
			// update the global min and max horizontal expansion values
			updateMinMaxHorizExp(nextNode);
			
			// write the search tree (if configured)
			if (writeSearchTree) {
				writeSearchTree(refinements);
			}
		}
		
		if(singleSuggestionMode) {
			bestEvaluatedDescriptions.add(bestDescription, bestAccuracy, learningProblem);
		}
		
		// print some stats
		printAlgorithmRunStats();

		printSolutionCandidates();
		
		// print solution(s)
		logger.info("solutions:\n" + getSolutionString());

		if (learningProblem instanceof PosNegLP) {
			((PosNegLP) learningProblem).printTestEvaluation(bestEvaluatedDescriptions.getBest().getDescription());
		}

		printBestConceptsTimesAndAccuracies();
		
		isRunning = false;
	}
	
	/*
	 * Compute the start class in the search space from which the refinement will start.
	 * We use the intersection of super classes for definitions (since it needs to
	 * capture all instances), but owl:Thing for learning subclasses (since it is
	 * superfluous to add super classes in this case)
	 */
	private OWLClassExpression computeStartClass() {
		OWLClassExpression startClass = dataFactory.getOWLThing();
		
		if(isClassLearningProblem) {
			if(isEquivalenceProblem) {
				Set<OWLClassExpression> existingDefinitions = reasoner.getAssertedDefinitions(classToDescribe);
				if(reuseExistingDescription && (existingDefinitions.size() > 0)) {
					// the existing definition is reused, which in the simplest case means to
					// use it as a start class or, if it is already too specific, generalise it
					
					// pick the longest existing definition as candidate
					OWLClassExpression existingDefinition = null;
					int highestLength = 0;
					for(OWLClassExpression exDef : existingDefinitions) {
						if(OWLClassExpressionUtils.getLength(exDef) > highestLength) {
							existingDefinition = exDef;
							highestLength = OWLClassExpressionUtils.getLength(exDef);
						}
					}
					
					LinkedList<OWLClassExpression> startClassCandidates = new LinkedList<>();
					startClassCandidates.add(existingDefinition);
					// hack for RhoDRDown
					if(operator instanceof RhoDRDown) {
						((RhoDRDown)operator).setDropDisjuncts(true);
					}
					LengthLimitedRefinementOperator upwardOperator = new OperatorInverter(operator);
					
					// use upward refinement until we find an appropriate start class
					boolean startClassFound = false;
					OWLClassExpression candidate;
					do {
						candidate = startClassCandidates.pollFirst();
						if(((ClassLearningProblem)learningProblem).getRecall(candidate)<1.0) {
							// add upward refinements to list
							Set<OWLClassExpression> refinements = upwardOperator.refine(candidate, OWLClassExpressionUtils.getLength(candidate));
//							System.out.println("ref: " + refinements);
							LinkedList<OWLClassExpression> refinementList = new LinkedList<>(refinements);
//							Collections.reverse(refinementList);
//							System.out.println("list: " + refinementList);
							startClassCandidates.addAll(refinementList);
//							System.out.println("candidates: " + startClassCandidates);
						} else {
							startClassFound = true;
						}
					} while(!startClassFound);
					startClass = candidate;
					
					if(startClass.equals(existingDefinition)) {
						logger.info("Reusing existing class expression " + OWLAPIRenderers.toManchesterOWLSyntax(startClass) + " as start class for learning algorithm.");
					} else {
						logger.info("Generalised existing class expression " + OWLAPIRenderers.toManchesterOWLSyntax(existingDefinition) + " to " + OWLAPIRenderers.toManchesterOWLSyntax(startClass) + ", which is used as start class for the learning algorithm.");
					}
					
					if(operator instanceof RhoDRDown) {
						((RhoDRDown)operator).setDropDisjuncts(false);
					}
					
				} else {
					Set<OWLClassExpression> superClasses = reasoner.getClassHierarchy().getSuperClasses(classToDescribe, true);
					if(superClasses.size() > 1) {
						startClass = dataFactory.getOWLObjectIntersectionOf(superClasses);
					} else if(superClasses.size() == 1){
						startClass = (OWLClassExpression) superClasses.toArray()[0];
					} else {
						startClass = dataFactory.getOWLThing();
						logger.warn(classToDescribe + " is equivalent to owl:Thing. Usually, it is not " +
								"sensible to learn a class expression in this case.");
					}
				}
			}
		}
		return startClass;
	}
	
	private OENode getNextNodeToExpand() {
		// we expand the best node of those, which have not achieved 100% accuracy
		// already and have a horizontal expansion equal to their length
		// (rationale: further extension is likely to add irrelevant syntactical constructs)
		Iterator<OENode> it = searchTree.descendingIterator();
		if (logger.isTraceEnabled()) {
			for (OENode N:searchTree.getNodeSet()) {
				logger.trace(sparql_debug,"`getnext:"+N);
			}
		}

		while(it.hasNext()) {
			OENode node = it.next();
			logger.trace(sparql_debug,"``"+node+node.getAccuracy());
			if (isExpandAccuracy100Nodes() && node.getHorizontalExpansion() < OWLClassExpressionUtils.getLength(node.getDescription())) {
					return node;
			} else {
				if(node.getAccuracy() < 1.0 || node.getHorizontalExpansion() < OWLClassExpressionUtils.getLength(node.getDescription())) {
					return node;
				}
			}
		}
		
		// this should practically never be called, since for any reasonable learning
		// task, we will always have at least one node with less than 100% accuracy
		throw new RuntimeException("CELOE could not find any node with lesser accuracy.");
	}
	
	// expand node horizontically
	private TreeSet<OWLClassExpression> refineNode(OENode node) {
		logger.trace(sparql_debug,"REFINE NODE " + node);
		MonitorFactory.getTimeMonitor("refineNode").start();
		// we have to remove and add the node since its heuristic evaluation changes through the expansion
		// (you *must not* include any criteria in the heuristic which are modified outside of this method,
		// otherwise you may see rarely occurring but critical false ordering in the nodes set)
		searchTree.updatePrepare(node);
		int horizExp = node.getHorizontalExpansion();
		TreeSet<OWLClassExpression> refinements = (TreeSet<OWLClassExpression>) operator.refine(node.getDescription(), horizExp);
//		System.out.println("refinements: " + refinements);
		node.incHorizontalExpansion();
		node.setRefinementCount(refinements.size());
//		System.out.println("refined node: " + node);
		searchTree.updateDone(node);
		MonitorFactory.getTimeMonitor("refineNode").stop();
		return refinements;
	}

	/**
	 * Add node to search tree if it is not too weak.
	 * @return TRUE if node was added and FALSE otherwise
	 */
	private boolean addNode(OWLClassExpression description, OENode parentNode) {
		String sparql_debug_out = "";
		if (logger.isTraceEnabled()) sparql_debug_out = "DESC: " + description;
		MonitorFactory.getTimeMonitor("addNode").start();
		
		// redundancy check (return if redundant)
		boolean nonRedundant = descriptions.add(description);
		if(!nonRedundant) {
			logger.trace(sparql_debug, sparql_debug_out + "REDUNDANT");
			return false;
		}
		
		// check whether the class expression is allowed
		if(!isDescriptionAllowed(description, parentNode)) {
			logger.trace(sparql_debug, sparql_debug_out + "NOT ALLOWED");
			return false;
		}
<<<<<<< HEAD
		
		OENode node = createNode(parentNode, description);
		
		// issue a warning if accuracy is not between 0 and 1 or -1 (too weak)
		if(node.getAccuracy() > 1.0 || (node.getAccuracy() < 0.0 && node.getAccuracy() != -1)) {
			throw new RuntimeException("Invalid accuracy value " + node.getAccuracy() + " for class expression " + description +
					". This could be caused by a bug in the heuristic measure and should be reported to the DL-Learner bug tracker.");
=======

		// quality of class expression (return if too weak)
		Monitor mon = MonitorFactory.start("lp");
		logger.trace(sparql_debug, sparql_debug_out);
		double accuracy = learningProblem.getAccuracyOrTooWeak(description, noise);
		logger.trace(sparql_debug, "`acc:"+accuracy);
		mon.stop();

		// issue a warning if accuracy is not between 0 and 1 or -1 (too weak)
		if(accuracy > 1.0 || (accuracy < 0.0 && accuracy != -1)) {
			throw new RuntimeException("Invalid accuracy value " + accuracy + " for class expression " + description +
				". This could be caused by a bug in the heuristic measure and should be reported to the DL-Learner bug tracker.");
>>>>>>> b5cb17ca
		}

		expressionTests++;

		// return FALSE if 'too weak'
		if(node.getAccuracy() == -1) {
			return false;
		}

<<<<<<< HEAD
=======
		OENode node = new OENode(description, accuracy);
>>>>>>> b5cb17ca
		searchTree.addNode(parentNode, node);
		
		// in some cases (e.g. mutation) fully evaluating even a single class expression is too expensive
		// due to the high number of examples -- so we just stick to the approximate accuracy
		if(singleSuggestionMode) {
			if(node.getAccuracy() > bestAccuracy) {
				bestAccuracy = node.getAccuracy();
				bestDescription = description;
				logger.info("more accurate (" + dfPercent.format(bestAccuracy) + ") class expression found: " + descriptionToString(bestDescription)); // + getTemporaryString(bestDescription));
			}
			return true;
		}
		
		// maybe add to best descriptions (method keeps set size fixed);
		// we need to make sure that this does not get called more often than
		// necessary since rewriting is expensive
		boolean isCandidate = !bestEvaluatedDescriptions.isFull();
		if(!isCandidate) {
			EvaluatedDescription<? extends Score> worst = bestEvaluatedDescriptions.getWorst();
			double accThreshold = worst.getAccuracy();
			isCandidate =
				(node.getAccuracy() > accThreshold ||
				(node.getAccuracy() >= accThreshold && OWLClassExpressionUtils.getLength(description) < worst.getDescriptionLength()));
		}
		
		if(isCandidate) {
			OWLClassExpression niceDescription = rewrite(node.getExpression());

			if(niceDescription.equals(classToDescribe)) {
				return false;
			}
			
			if(!isDescriptionAllowed(niceDescription, node)) {
				return false;
			}
			
			// another test: none of the other suggested descriptions should be
			// a subdescription of this one unless accuracy is different
			// => comment: on the one hand, this appears to be too strict, because once A is a solution then everything containing
			// A is not a candidate; on the other hand this suppresses many meaningless extensions of A
			boolean shorterDescriptionExists = false;
			if(forceMutualDifference) {
				for(EvaluatedDescription<? extends Score> ed : bestEvaluatedDescriptions.getSet()) {
					if(Math.abs(ed.getAccuracy()-node.getAccuracy()) <= 0.00001 && ConceptTransformation.isSubdescription(niceDescription, ed.getDescription())) {
//						System.out.println("shorter: " + ed.getDescription());
						shorterDescriptionExists = true;
						break;
					}
				}
			}
			
//			System.out.println("shorter description? " + shorterDescriptionExists + " nice: " + niceDescription);
			
			if(!shorterDescriptionExists) {
				if(!filterFollowsFromKB || !((ClassLearningProblem)learningProblem).followsFromKB(niceDescription)) {
//					System.out.println(node + "->" + niceDescription);
<<<<<<< HEAD

					if (learningProblem instanceof PosNegLPStandard) {
						EvaluatedDescription<? extends Score> ed = ((PosNegLPStandard) learningProblem).constructEvaluatedDescription(
							niceDescription, node.getCoveredPositiveExamples(), node.getCoveredNegativeExamples(), node.getAccuracy()
						);
						bestEvaluatedDescriptions.add(ed);
					} else {
						bestEvaluatedDescriptions.add(niceDescription, node.getAccuracy(), learningProblem);
					}

=======
					bestEvaluatedDescriptions.add(niceDescription, node.getAccuracy(), learningProblem);
>>>>>>> b5cb17ca
//					System.out.println("acc: " + accuracy);
//					System.out.println(bestEvaluatedDescriptions);
				}
			}
			
//			bestEvaluatedDescriptions.add(node.getDescription(), accuracy, learningProblem);
			
//			System.out.println(bestEvaluatedDescriptions.getSet().size());
		}

		if (node.getAccuracy() >= 1 - noiseWithMargin) {
			if (solutionCandidates.isEmpty()
				|| (node.getAccuracy() > solutionCandidates.firstKey().getAccuracy()
					&& solutionCandidates.keySet().stream().allMatch(
						n -> Math.abs(node.getAccuracy() - n.getAccuracy()) > solutionCandidatesMinAccuracyDiff
					)
				)
			) {
				solutionCandidates.put(node, getCurrentCpuMillis() / 1000.0);
			}

			if (solutionCandidates.size() > maxNrOfResultsWithinMargin) {
				solutionCandidates.pollFirstEntry();
			}
		}

		return true;
	}

	private OENode createNode(OENode parent, OWLClassExpression refinement) {
		if (!(learningProblem instanceof PosNegLPStandard)) {
			Monitor mon = MonitorFactory.start("lp");
			double accuracy = learningProblem.getAccuracyOrTooWeak(refinement, noise);
			mon.stop();

			return new OENode(refinement, accuracy);
		}

		PosNegLPStandard posNegLP = (PosNegLPStandard) learningProblem;

		Set<OWLIndividual> coveredPositives;
		Set<OWLIndividual> coveredNegatives;

		Monitor mon = MonitorFactory.start("lp");

		if (parent == null) {
			coveredPositives = reasoner.hasType(refinement, posNegLP.getPositiveExamples());
			coveredNegatives = reasoner.hasType(refinement, posNegLP.getNegativeExamples());
		} else if (operator instanceof DownwardRefinementOperator) {
			coveredPositives = reasoner.hasType(refinement, parent.getCoveredPositiveExamples());
			coveredNegatives = reasoner.hasType(refinement, parent.getCoveredNegativeExamples());
		} else {
			Set<OWLIndividual> uncoveredPositives = new TreeSet<>(posNegLP.getPositiveExamples());
			uncoveredPositives.removeAll(parent.getCoveredPositiveExamples());
			Set<OWLIndividual> uncoveredNegatives = new TreeSet<>(posNegLP.getNegativeExamples());
			uncoveredNegatives.removeAll(parent.getCoveredNegativeExamples());

			coveredPositives = reasoner.hasType(refinement, uncoveredPositives);
			coveredPositives.addAll(parent.getCoveredPositiveExamples());
			coveredNegatives = reasoner.hasType(refinement, uncoveredNegatives);
			coveredNegatives.addAll(parent.getCoveredNegativeExamples());
		}

		double accuracy = posNegLP.getAccuracyOrTooWeak(coveredPositives, coveredNegatives, noise);

		mon.stop();

		OENode node = new OENode(refinement, accuracy);
		node.setCoveredPositiveExamples(coveredPositives);
		node.setCoveredNegativeExamples(coveredNegatives);

		return node;
	}
	
	// checks whether the class expression is allowed
	private boolean isDescriptionAllowed(OWLClassExpression description, OENode parentNode) {
		if(isClassLearningProblem) {
			if(isEquivalenceProblem) {
				// the class to learn must not appear on the outermost property level
				if(occursOnFirstLevel(description, classToDescribe)) {
					return false;
				}
				if(occursOnSecondLevel(description, classToDescribe)) {
					return false;
				}
			} else {
				// none of the superclasses of the class to learn must appear on the
				// outermost property level
				TreeSet<OWLClassExpression> toTest = new TreeSet<>();
				toTest.add(classToDescribe);
				while(!toTest.isEmpty()) {
					OWLClassExpression d = toTest.pollFirst();
					if(occursOnFirstLevel(description, d)) {
						return false;
					}
					toTest.addAll(reasoner.getClassHierarchy().getSuperClasses(d));
				}
			}
		} else if (learningProblem instanceof ClassAsInstanceLearningProblem) {
			return true;
		}
		
		// perform forall sanity tests
		if (parentNode != null &&
				(ConceptTransformation.getForallOccurences(description) > ConceptTransformation.getForallOccurences(parentNode.getDescription()))) {
			// we have an additional \forall construct, so we now fetch the contexts
			// in which it occurs
			SortedSet<PropertyContext> contexts = ConceptTransformation.getForallContexts(description);
			SortedSet<PropertyContext> parentContexts = ConceptTransformation.getForallContexts(parentNode.getDescription());
			contexts.removeAll(parentContexts);
//			System.out.println("parent description: " + parentNode.getDescription());
//			System.out.println("description: " + description);
//			System.out.println("contexts: " + contexts);
			// we now have to perform sanity checks: if \forall is used, then there
			// should be at least on class instance which has a filler at the given context
			for(PropertyContext context : contexts) {
				// transform [r,s] to \exists r.\exists s.\top
				OWLClassExpression existentialContext = context.toExistentialContext();
				boolean fillerFound = false;
				if(reasoner instanceof SPARQLReasoner) {
					SortedSet<OWLIndividual> individuals = reasoner.getIndividuals(existentialContext);
					fillerFound = !Sets.intersection(individuals, examples).isEmpty();
				} else {
					for(OWLIndividual instance : examples) {
						if(reasoner.hasType(existentialContext, instance)) {
							fillerFound = true;
							break;
						}
					}
				}
				
				// if we do not find a filler, this means that putting \forall at
				// that position is not meaningful
				if(!fillerFound) {
					return false;
				}
			}
		}
		
		// we do not want to have negations of sibling classes on the outermost level
		// (they are expressed more naturally by saying that the siblings are disjoint,
		// so it is reasonable not to include them in solutions)
//		Set<OWLClassExpression> siblingClasses = reasoner.getClassHierarchy().getSiblingClasses(classToDescribe);
//		for now, we just disable negation
		
		return true;
	}
	
	// determine whether a named class occurs on the outermost level, i.e. property depth 0
	// (it can still be at higher depth, e.g. if intersections are nested in unions)
	private boolean occursOnFirstLevel(OWLClassExpression description, OWLClassExpression cls) {
		return !cls.isOWLThing() && (description instanceof OWLNaryBooleanClassExpression && ((OWLNaryBooleanClassExpression) description).getOperands().contains(cls));
//        return description.containsConjunct(cls) ||
//                (description instanceof OWLObjectUnionOf && ((OWLObjectUnionOf) description).getOperands().contains(cls));
	}
	
	// determine whether a named class occurs on the outermost level, i.e. property depth 0
		// (it can still be at higher depth, e.g. if intersections are nested in unions)
		private boolean occursOnSecondLevel(OWLClassExpression description, OWLClassExpression cls) {
//			SortedSet<OWLClassExpression> superClasses = reasoner.getSuperClasses(cls);
//			if(description instanceof OWLObjectIntersectionOf) {
//				List<OWLClassExpression> operands = ((OWLObjectIntersectionOf) description).getOperandsAsList();
//
//				for (OWLClassExpression op : operands) {
//					if(superClasses.contains(op) ||
//							(op instanceof OWLObjectUnionOf && !Sets.intersection(((OWLObjectUnionOf)op).getOperands(),superClasses).isEmpty())) {
//						for (OWLClassExpression op2 : operands) {
//							if((op2 instanceof OWLObjectUnionOf && ((OWLObjectUnionOf)op2).getOperands().contains(cls))) {
//								return true;
//							}
//						}
//					}
//				}
//
//				for (OWLClassExpression op1 : operands) {
//					for (OWLClassExpression op2 : operands) {
//						if(!op1.isAnonymous() && op2 instanceof OWLObjectUnionOf) {
//							 for (OWLClassExpression op3 : ((OWLObjectUnionOf)op2).getOperands()) {
//								if(!op3.isAnonymous()) {// A AND B with Disj(A,B)
//									if(reasoner.isDisjoint(op1.asOWLClass(), op3.asOWLClass())) {
//										return true;
//									}
//								} else {// A AND NOT A
//									if(op3 instanceof OWLObjectComplementOf && ((OWLObjectComplementOf)op3).getOperand().equals(op1)) {
//										return true;
//									}
//								}
//							}
//						}
//					}
//				}
//			}
			
			return false;
	    }
	
	private boolean terminationCriteriaSatisfied() {
		return
		stop ||
		(maxClassExpressionTestsAfterImprovement != 0 && (expressionTests - expressionTestCountLastImprovement >= maxClassExpressionTestsAfterImprovement)) ||
		(maxClassExpressionTests != 0 && (expressionTests >= maxClassExpressionTests)) ||
		(maxExecutionTimeInSecondsAfterImprovement != 0 && ((getCurrentCpuMillis() - timeLastImprovement) >= (maxExecutionTimeInSecondsAfterImprovement * 1000L))) ||
		(maxExecutionTimeInSeconds != 0 && (getCurrentCpuMillis() >= (maxExecutionTimeInSeconds * 1000L))) ||
		(terminateOnNoiseReached && (100*getCurrentlyBestAccuracy()>=100-noisePercentage)) ||
		(stopOnFirstDefinition && (getCurrentlyBestAccuracy() >= 1));
	}
	
	private void reset() {
		// set all values back to their default values (used for running
		// the algorithm more than once)
		searchTree = new SearchTree<>(heuristic);
		descriptions = new TreeSet<>();
		bestEvaluatedDescriptions.getSet().clear();
		expressionTests = 0;
		runtimeVsBestScore.clear();

		solutionCandidates.clear();
	}
	
	private void printAlgorithmRunStats() {
		if (stop) {
			logger.info("Algorithm stopped ("+expressionTests+" descriptions tested). " + searchTree.size() + " nodes in the search tree.\n");
			logger.info(reasoner.toString());
		} else {
			totalRuntimeNs = System.nanoTime()-nanoStartTime;
			logger.info("Algorithm terminated successfully (time: " + Helper.prettyPrintNanoSeconds(totalRuntimeNs) + ", "+expressionTests+" descriptions tested, "  + searchTree.size() + " nodes in the search tree).\n");
            logger.info(reasoner.toString());
		}
	}

	private void printSolutionCandidates() {
		DecimalFormat df = new DecimalFormat();

		if (solutionCandidates.size() > 0) {
			// we do not need to print the best node if we display the top 20 solutions below anyway
			logger.info("solutions within margin (at most " + maxNrOfResultsWithinMargin + " are shown):");
			int show = 1;
			for (OENode c : solutionCandidates.descendingKeySet()) {
				logger.info(show + ": " + renderer.render(c.getDescription())
					+ " (accuracy " + df.format(100 * c.getAccuracy()) + "% / "
					+ df.format(100 * computeTestAccuracy(c.getDescription())) + "%"
					+ ", length " + OWLClassExpressionUtils.getLength(c.getDescription())
					+ ", depth " + OWLClassExpressionUtils.getDepth(c.getDescription())
					+ ", time " + df.format(solutionCandidates.get(c)) + "s)");
				if (show >= maxNrOfResultsWithinMargin) {
					break;
				}
				show++;
			}
		} else {
			logger.info("no appropriate solutions within margin found (try increasing the noisePercentageMargin)");
		}
	}

	private void showIfBetterSolutionsFound() {
		if(!singleSuggestionMode && bestEvaluatedDescriptions.getBestAccuracy() > currentHighestAccuracy) {
			currentHighestAccuracy = bestEvaluatedDescriptions.getBestAccuracy();
			expressionTestCountLastImprovement = expressionTests;
			timeLastImprovement = getCurrentCpuMillis();
			long durationInMillis = getCurrentRuntimeInMilliSeconds();
			String durationStr = getDurationAsString(durationInMillis);

			double cpuTime = getCurrentCpuMillis() / 1000.0;

			OWLClassExpression bestDescription = bestEvaluatedDescriptions.getBest().getDescription();
			double testAccuracy = computeTestAccuracy(bestDescription);

			// track new best accuracy if enabled
			if(keepTrackOfBestScore) {
				runtimeVsBestScore.put(getCurrentRuntimeInMilliSeconds(), currentHighestAccuracy);
			}

			logger.info(
				"Time " + cpuTime +
				"s: more accurate (training: " + dfPercent.format(currentHighestAccuracy) +
				", test: " + dfPercent.format(testAccuracy) +
				") class expression found after " + durationStr + ": " +
				descriptionToString(bestEvaluatedDescriptions.getBest().getDescription())
			);

			recordBestConceptTimeAndAccuracy(cpuTime, currentHighestAccuracy, testAccuracy);
		}
	}

	private void writeSearchTree(TreeSet<OWLClassExpression> refinements) {
		StringBuilder treeString = new StringBuilder("best node: ").append(bestEvaluatedDescriptions.getBest()).append("\n");
		if (refinements.size() > 1) {
			treeString.append("all expanded nodes:\n");
			for (OWLClassExpression ref : refinements) {
				treeString.append("   ").append(ref).append("\n");
			}
		}
		treeString.append(TreeUtils.toTreeString(searchTree)).append("\n");

		// replace or append
		if (replaceSearchTree) {
			Files.createFile(new File(searchTreeFile), treeString.toString());
		} else {
			Files.appendToFile(new File(searchTreeFile), treeString.toString());
		}
	}
	
	private void updateMinMaxHorizExp(OENode node) {
		int newHorizExp = node.getHorizontalExpansion();
		
		// update maximum value
		maxHorizExp = Math.max(maxHorizExp, newHorizExp);
		
		// we just expanded a node with minimum horizontal expansion;
		// we need to check whether it was the last one
		if(minHorizExp == newHorizExp - 1) {
			
			// the best accuracy that a node can achieve
			double scoreThreshold = heuristic.getNodeScore(node) + 1 - node.getAccuracy();
			
			for(OENode n : searchTree.descendingSet()) {
				if(n != node) {
					if(n.getHorizontalExpansion() == minHorizExp) {
						// we can stop instantly when another node with min.
						return;
					}
					if(heuristic.getNodeScore(n) < scoreThreshold) {
						// we can stop traversing nodes when their score is too low
						break;
					}
				}
			}
			
			// inc. minimum since we found no other node which also has min. horiz. exp.
			minHorizExp++;
			
//			System.out.println("minimum horizontal expansion is now " + minHorizExp);
		}
	}
	
	@Override
	public OWLClassExpression getCurrentlyBestDescription() {
		EvaluatedDescription<? extends Score> ed = getCurrentlyBestEvaluatedDescription();
		return ed == null ? null : ed.getDescription();
	}

	@Override
	public List<OWLClassExpression> getCurrentlyBestDescriptions() {
		return bestEvaluatedDescriptions.toDescriptionList();
	}
	
	@Override
	public EvaluatedDescription<? extends Score> getCurrentlyBestEvaluatedDescription() {
		return bestEvaluatedDescriptions.getBest();
	}
	
	@Override
	public NavigableSet<? extends EvaluatedDescription<? extends Score>> getCurrentlyBestEvaluatedDescriptions() {
		return bestEvaluatedDescriptions.getSet();
	}
	
	public double getCurrentlyBestAccuracy() {
		return bestEvaluatedDescriptions.getBest().getAccuracy();
	}
	
	@Override
	public boolean isRunning() {
		return isRunning;
	}
	
	@Override
	public void stop() {
		stop = true;
	}

	public int getMaximumHorizontalExpansion() {
		return maxHorizExp;
	}

	public int getMinimumHorizontalExpansion() {
		return minHorizExp;
	}
	
	/**
	 * @return the expressionTests
	 */
	public int getClassExpressionTests() {
		return expressionTests;
	}

	public LengthLimitedRefinementOperator getOperator() {
		return operator;
	}

	@Autowired(required=false)
	public void setOperator(LengthLimitedRefinementOperator operator) {
		this.operator = operator;
	}

	public OWLClassExpression getStartClass() {
		return startClass;
	}

	public void setStartClass(OWLClassExpression startClass) {
		this.startClass = startClass;
	}
	
	public boolean isWriteSearchTree() {
		return writeSearchTree;
	}

	public void setWriteSearchTree(boolean writeSearchTree) {
		this.writeSearchTree = writeSearchTree;
	}

	public String getSearchTreeFile() {
		return searchTreeFile;
	}

	public void setSearchTreeFile(String searchTreeFile) {
		this.searchTreeFile = searchTreeFile;
	}

	public int getMaxNrOfResults() {
		return maxNrOfResults;
	}

	public void setMaxNrOfResults(int maxNrOfResults) {
		this.maxNrOfResults = maxNrOfResults;
	}

	public double getNoisePercentage() {
		return noisePercentage;
	}

	public void setNoisePercentage(double noisePercentage) {
		this.noisePercentage = noisePercentage;
	}

	public boolean isFilterDescriptionsFollowingFromKB() {
		return filterDescriptionsFollowingFromKB;
	}

	public void setFilterDescriptionsFollowingFromKB(boolean filterDescriptionsFollowingFromKB) {
		this.filterDescriptionsFollowingFromKB = filterDescriptionsFollowingFromKB;
	}

	public boolean isReplaceSearchTree() {
		return replaceSearchTree;
	}

	public void setReplaceSearchTree(boolean replaceSearchTree) {
		this.replaceSearchTree = replaceSearchTree;
	}

	public boolean isTerminateOnNoiseReached() {
		return terminateOnNoiseReached;
	}

	public void setTerminateOnNoiseReached(boolean terminateOnNoiseReached) {
		this.terminateOnNoiseReached = terminateOnNoiseReached;
	}

	public boolean isReuseExistingDescription() {
		return reuseExistingDescription;
	}

	public void setReuseExistingDescription(boolean reuseExistingDescription) {
		this.reuseExistingDescription = reuseExistingDescription;
	}

	public AbstractHeuristic getHeuristic() {
		return heuristic;
	}

	@Autowired(required=false)
	public void setHeuristic(AbstractHeuristic heuristic) {
		this.heuristic = heuristic;
	}

	public int getMaxExecutionTimeInSecondsAfterImprovement() {
		return maxExecutionTimeInSecondsAfterImprovement;
	}

	public void setMaxExecutionTimeInSecondsAfterImprovement(
			int maxExecutionTimeInSecondsAfterImprovement) {
		this.maxExecutionTimeInSecondsAfterImprovement = maxExecutionTimeInSecondsAfterImprovement;
	}
	
	public boolean isSingleSuggestionMode() {
		return singleSuggestionMode;
	}

	public void setSingleSuggestionMode(boolean singleSuggestionMode) {
		this.singleSuggestionMode = singleSuggestionMode;
	}

	public int getMaxClassExpressionTests() {
		return maxClassExpressionTests;
	}

	public void setMaxClassExpressionTests(int maxClassExpressionTests) {
		this.maxClassExpressionTests = maxClassExpressionTests;
	}

	public int getMaxClassExpressionTestsAfterImprovement() {
		return maxClassExpressionTestsAfterImprovement;
	}

	public void setMaxClassExpressionTestsAfterImprovement(
			int maxClassExpressionTestsAfterImprovement) {
		this.maxClassExpressionTestsAfterImprovement = maxClassExpressionTestsAfterImprovement;
	}

	public double getMaxDepth() {
		return maxDepth;
	}

	public void setMaxDepth(double maxDepth) {
		this.maxDepth = maxDepth;
	}
	
	public boolean isStopOnFirstDefinition() {
		return stopOnFirstDefinition;
	}

	public void setStopOnFirstDefinition(boolean stopOnFirstDefinition) {
		this.stopOnFirstDefinition = stopOnFirstDefinition;
	}

	public long getTotalRuntimeNs() {
		return totalRuntimeNs;
	}
	
	/**
	 * @return the expandAccuracy100Nodes
	 */
	public boolean isExpandAccuracy100Nodes() {
		return expandAccuracy100Nodes;
	}

	/**
	 * @param expandAccuracy100Nodes the expandAccuracy100Nodes to set
	 */
	public void setExpandAccuracy100Nodes(boolean expandAccuracy100Nodes) {
		this.expandAccuracy100Nodes = expandAccuracy100Nodes;
	}

	/**
	 * Whether to keep track of the best score during the algorithm run.
	 *
	 * @param keepTrackOfBestScore
	 */
	public void setKeepTrackOfBestScore(boolean keepTrackOfBestScore) {
		this.keepTrackOfBestScore = keepTrackOfBestScore;
	}

	/**
	 * @return a map containing time points at which a hypothesis with a better score than before has been found
	 */
	public SortedMap<Long, Double> getRuntimeVsBestScore() {
		return runtimeVsBestScore;
	}

	/**
	 * Return a map that contains
	 * <ol>
	 *     <li>entries with time points at which a hypothesis with a better score than before has been found</li>
	 *     <li>entries with the current best score for each defined interval time point</li>
	 * </ol>
	 *
	 * @param ticksIntervalTimeValue at which time point the current best score is tracked periodically
	 * @param ticksIntervalTimeUnit the time unit of the periodic time point values
	 *
	 * @return the map
	 *
	 */
	public SortedMap<Long, Double> getRuntimeVsBestScore(long ticksIntervalTimeValue, TimeUnit ticksIntervalTimeUnit) {
		SortedMap<Long, Double> map = new TreeMap<>(runtimeVsBestScore);

		// add entries for fixed time points if enabled
		if(ticksIntervalTimeValue > 0) {
			long ticksIntervalInMs = TimeUnit.MILLISECONDS.convert(ticksIntervalTimeValue, ticksIntervalTimeUnit);

			// add  t = 0 -> 0
			map.put(0L, 0d);

			for(long t = ticksIntervalInMs; t <= TimeUnit.SECONDS.toMillis(maxExecutionTimeInSeconds); t += ticksIntervalInMs) {
				// add value of last entry before this time point
				map.put(t, map.get(runtimeVsBestScore.headMap(t).lastKey()));
			}

			// add  entry for t = totalRuntime
			long totalRuntimeMs = Math.min(TimeUnit.SECONDS.toMillis(maxExecutionTimeInSeconds), TimeUnit.NANOSECONDS.toMillis(totalRuntimeNs));
			map.put(totalRuntimeMs, map.get(map.lastKey()));
		}

		return map;
	}

	public int getMaxNrOfResultsWithinMargin() {
		return maxNrOfResultsWithinMargin;
	}

	public void setMaxNrOfResultsWithinMargin(int maxNrOfResultsWithinMargin) {
		this.maxNrOfResultsWithinMargin = maxNrOfResultsWithinMargin;
	}

	public double getNoisePercentageMargin() {
		return noisePercentageMargin;
	}

	public void setNoisePercentageMargin(double noisePercentageMargin) {
		this.noisePercentageMargin = noisePercentageMargin;
	}

	/* (non-Javadoc)
			 * @see java.lang.Object#clone()
			 */
	@Override
	public Object clone() throws CloneNotSupportedException {
		return new CELOE(this);
	}

	public static void main(String[] args) throws Exception{
//		File file = new File("../examples/swore/swore.rdf");
//		OWLClass classToDescribe = new OWLClassImpl(IRI.create("http://ns.softwiki.de/req/CustomerRequirement"));
		File file = new File("../examples/father.owl");
		OWLClass classToDescribe = new OWLClassImpl(IRI.create("http://example.com/father#male"));
		
		OWLOntology ontology = OWLManager.createOWLOntologyManager().loadOntologyFromOntologyDocument(file);
		
		AbstractKnowledgeSource ks = new OWLAPIOntology(ontology);
		ks.init();
		
		OWLAPIReasoner baseReasoner = new OWLAPIReasoner(ks);
		baseReasoner.setReasonerImplementation(ReasonerImplementation.HERMIT);
        baseReasoner.init();
		ClosedWorldReasoner rc = new ClosedWorldReasoner(ks);
		rc.setReasonerComponent(baseReasoner);
		rc.init();
		
		ClassLearningProblem lp = new ClassLearningProblem(rc);
//		lp.setEquivalence(false);
		lp.setClassToDescribe(classToDescribe);
		lp.init();
		
		RhoDRDown op = new RhoDRDown();
		op.setReasoner(rc);
		op.setUseNegation(false);
		op.setUseHasValueConstructor(false);
		op.setUseCardinalityRestrictions(true);
		op.setUseExistsConstructor(true);
		op.setUseAllConstructor(true);
		op.init();
		
		
		
		//(male ⊓ (∀ hasChild.⊤)) ⊔ (∃ hasChild.(∃ hasChild.male))
		OWLDataFactory df = new OWLDataFactoryImpl();
		OWLClass male = df.getOWLClass(IRI.create("http://example.com/father#male"));
		OWLClassExpression ce = df.getOWLObjectIntersectionOf(
									df.getOWLObjectUnionOf(
											male,
											df.getOWLObjectIntersectionOf(
													male, male),
											df.getOWLObjectSomeValuesFrom(
												df.getOWLObjectProperty(IRI.create("http://example.com/father#hasChild")),
												df.getOWLThing())
									),
									df.getOWLObjectAllValuesFrom(
											df.getOWLObjectProperty(IRI.create("http://example.com/father#hasChild")),
											df.getOWLThing()
											)
				);
		System.out.println(ce);
		OWLClassExpressionMinimizer min = new OWLClassExpressionMinimizer(df, rc);
		ce = min.minimizeClone(ce);
		System.out.println(ce);
		
		CELOE alg = new CELOE(lp, rc);
		alg.setMaxExecutionTimeInSeconds(10);
		alg.setOperator(op);
		alg.setWriteSearchTree(true);
		alg.setSearchTreeFile("log/search-tree.log");
		alg.setReplaceSearchTree(true);
		alg.init();
		alg.setKeepTrackOfBestScore(true);
		
		alg.start();

		SortedMap<Long, Double> map = alg.getRuntimeVsBestScore(1, TimeUnit.SECONDS);
		System.out.println(MapUtils.asTSV(map, "runtime", "best_score"));

	}
	
}<|MERGE_RESOLUTION|>--- conflicted
+++ resolved
@@ -570,7 +570,6 @@
 			logger.trace(sparql_debug, sparql_debug_out + "NOT ALLOWED");
 			return false;
 		}
-<<<<<<< HEAD
 		
 		OENode node = createNode(parentNode, description);
 		
@@ -578,20 +577,6 @@
 		if(node.getAccuracy() > 1.0 || (node.getAccuracy() < 0.0 && node.getAccuracy() != -1)) {
 			throw new RuntimeException("Invalid accuracy value " + node.getAccuracy() + " for class expression " + description +
 					". This could be caused by a bug in the heuristic measure and should be reported to the DL-Learner bug tracker.");
-=======
-
-		// quality of class expression (return if too weak)
-		Monitor mon = MonitorFactory.start("lp");
-		logger.trace(sparql_debug, sparql_debug_out);
-		double accuracy = learningProblem.getAccuracyOrTooWeak(description, noise);
-		logger.trace(sparql_debug, "`acc:"+accuracy);
-		mon.stop();
-
-		// issue a warning if accuracy is not between 0 and 1 or -1 (too weak)
-		if(accuracy > 1.0 || (accuracy < 0.0 && accuracy != -1)) {
-			throw new RuntimeException("Invalid accuracy value " + accuracy + " for class expression " + description +
-				". This could be caused by a bug in the heuristic measure and should be reported to the DL-Learner bug tracker.");
->>>>>>> b5cb17ca
 		}
 
 		expressionTests++;
@@ -601,10 +586,6 @@
 			return false;
 		}
 
-<<<<<<< HEAD
-=======
-		OENode node = new OENode(description, accuracy);
->>>>>>> b5cb17ca
 		searchTree.addNode(parentNode, node);
 		
 		// in some cases (e.g. mutation) fully evaluating even a single class expression is too expensive
@@ -661,7 +642,6 @@
 			if(!shorterDescriptionExists) {
 				if(!filterFollowsFromKB || !((ClassLearningProblem)learningProblem).followsFromKB(niceDescription)) {
 //					System.out.println(node + "->" + niceDescription);
-<<<<<<< HEAD
 
 					if (learningProblem instanceof PosNegLPStandard) {
 						EvaluatedDescription<? extends Score> ed = ((PosNegLPStandard) learningProblem).constructEvaluatedDescription(
@@ -672,9 +652,6 @@
 						bestEvaluatedDescriptions.add(niceDescription, node.getAccuracy(), learningProblem);
 					}
 
-=======
-					bestEvaluatedDescriptions.add(niceDescription, node.getAccuracy(), learningProblem);
->>>>>>> b5cb17ca
 //					System.out.println("acc: " + accuracy);
 //					System.out.println(bestEvaluatedDescriptions);
 				}
