--- conflicted
+++ resolved
@@ -25,15 +25,9 @@
 import java.util.Map;
 
 import org.dllearner.algorithms.SearchTreeNode;
-<<<<<<< HEAD
-import org.dllearner.core.owl.Description;
-import org.dllearner.utilities.owl.OWLAPIDescriptionConvertVisitor;
-import org.dllearner.utilities.owl.OWLAPIRenderers;
-=======
 import org.dllearner.utilities.owl.OWLAPIRenderers;
 import org.dllearner.utilities.owl.OWLClassExpressionUtils;
 import org.semanticweb.owlapi.model.OWLClassExpression;
->>>>>>> 52b4953f
 
 /**
  * A node in the search tree of the ontology engineering algorithm.
@@ -131,12 +125,7 @@
 	}
 	
 	public String getShortDescription(String baseURI, Map<String, String> prefixes) {
-<<<<<<< HEAD
-		String ret = OWLAPIRenderers.toDLSyntax(OWLAPIDescriptionConvertVisitor.getOWLClassExpression(description)) + " [";
-//		String ret = description.toString(baseURI,prefixes) + " [";
-=======
 		String ret = OWLAPIRenderers.toDLSyntax(description) + " [";
->>>>>>> 52b4953f
 //		ret += "score" + NLPHeuristic.getNodeScore(this) + ",";
 		ret += "acc:" + dfPercent.format(accuracy) + ", ";
 		ret += "he:" + horizontalExpansion + ", ";
@@ -160,11 +149,7 @@
 	
 	public String toTreeString(String baseURI, Map<String, String> prefixes) {
 		return toTreeString(0, baseURI, prefixes).toString();
-	}
-	
-	public String toTreeString(String baseURI, Map<String, String> prefixes, int maxDepth) {
-		return toTreeString(0, baseURI, prefixes, maxDepth).toString();
-	}
+	}	
 	
 	private StringBuilder toTreeString(int depth, String baseURI) {
 		StringBuilder treeString = new StringBuilder();
@@ -191,22 +176,6 @@
 		}
 		return treeString;
 	}
-	
-	private StringBuilder toTreeString(int depth, String baseURI, Map<String, String> prefixes, int maxDepth) {
-		StringBuilder treeString = new StringBuilder();
-		if(depth > maxDepth){
-			return treeString;
-		}
-		for(int i=0; i<depth-1; i++)
-			treeString.append("  ");
-		if(depth!=0)
-			treeString.append("|--> ");
-		treeString.append(getShortDescription(baseURI, prefixes)+"\n");
-		for(OENode child : children) {
-			treeString.append(child.toTreeString(depth+1,baseURI,prefixes, maxDepth));
-		}
-		return treeString;
-	}
 
 	/**
 	 * @return the refinementCount
