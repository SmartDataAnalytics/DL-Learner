/**
 * Copyright (C) 2007-2011, Jens Lehmann
 *
 * This file is part of DL-Learner.
 *
 * DL-Learner is free software; you can redistribute it and/or modify
 * it under the terms of the GNU General Public License as published by
 * the Free Software Foundation; either version 3 of the License, or
 * (at your option) any later version.
 *
 * DL-Learner is distributed in the hope that it will be useful,
 * but WITHOUT ANY WARRANTY; without even the implied warranty of
 * MERCHANTABILITY or FITNESS FOR A PARTICULAR PURPOSE.  See the
 * GNU General Public License for more details.
 *
 * You should have received a copy of the GNU General Public License
 * along with this program.  If not, see <http://www.gnu.org/licenses/>.
 */

package org.dllearner.algorithms.el;

import java.io.File;
import java.util.Collection;
import java.util.LinkedList;
import java.util.List;
import java.util.Set;
import java.util.TreeSet;

import org.apache.log4j.Logger;
import org.dllearner.core.AbstractCELA;
import org.dllearner.core.AbstractLearningProblem;
import org.dllearner.core.AbstractReasonerComponent;
import org.dllearner.core.ComponentAnn;
import org.dllearner.core.ComponentInitException;
import org.dllearner.core.EvaluatedDescription;
import org.dllearner.core.config.BooleanEditor;
import org.dllearner.core.config.ConfigOption;
<<<<<<< HEAD
import org.dllearner.core.owl.Description;
import org.dllearner.core.owl.ObjectProperty;
import org.dllearner.core.owl.ObjectSomeRestriction;
import org.dllearner.core.owl.Thing;
import org.dllearner.learningproblems.EvaluatedDescriptionPosNeg;
import org.dllearner.learningproblems.PosNegLP;
import org.dllearner.learningproblems.ScorePosNeg;
import org.dllearner.refinementoperators.ELDown2;
import org.dllearner.utilities.Files;
import org.dllearner.utilities.Helper;
=======
import org.dllearner.core.owl.ClassHierarchy;
import org.dllearner.learningproblems.EvaluatedDescriptionPosNeg;
import org.dllearner.learningproblems.PosNegLP;
import org.dllearner.learningproblems.ScorePosNeg;
import org.dllearner.learningproblems.ScoreTwoValued;
import org.dllearner.refinementoperators.ELDown3;
import org.dllearner.utilities.Helper;
import org.dllearner.utilities.owl.EvaluatedDescriptionSet;
import org.semanticweb.owlapi.model.OWLClass;
import org.semanticweb.owlapi.model.OWLClassExpression;
import org.semanticweb.owlapi.model.OWLObjectIntersectionOf;
import org.semanticweb.owlapi.model.OWLObjectProperty;
import org.semanticweb.owlapi.model.OWLObjectSomeValuesFrom;

import com.jamonapi.Monitor;
import com.jamonapi.MonitorFactory;
>>>>>>> 52b4953f

/**
 * A learning algorithm for EL, which is based on an
 * ideal refinement operator.
 * 
 * TODO redundancy check
 * 
 * @author Jens Lehmann
 *
 */
@ComponentAnn(name="ELTL", shortName="eltl", version=0.5, description="ELTL is an algorithm based on the refinement operator in http://jens-lehmann.org/files/2009/el_ilp.pdf.")
public class ELLearningAlgorithm extends AbstractCELA {

	private static Logger logger = Logger.getLogger(ELLearningAlgorithm.class);	
//	private ELLearningAlgorithmConfigurator configurator;
	
	private ELDown3 operator;
	
	private boolean isRunning = false;
	private boolean stop = false;
	
	private double treeSearchTimeSeconds = 10.0;
	private long treeStartTime;
	// "instanceBasedDisjoints", "Specifies whether to use real disjointness checks or instance based ones (no common instances) in the refinement operator."
	
	@ConfigOption(name="instanceBasedDisjoints", required=false, defaultValue="true", description="Specifies whether to use real disjointness checks or instance based ones (no common instances) in the refinement operator.", propertyEditorClass=BooleanEditor.class)
	private boolean instanceBasedDisjoints = true;
	
	@ConfigOption(name = "stopOnFirstDefinition", defaultValue="false", description="algorithm will terminate immediately when a correct definition is found")
	private boolean stopOnFirstDefinition = false;
	
	@ConfigOption(name = "noisePercentage", defaultValue="0.0", description="the (approximated) percentage of noise within the examples")
	private double noisePercentage = 0.0;

	@ConfigOption(name = "writeSearchTree", defaultValue="false", description="specifies whether to write a search tree")
	private boolean writeSearchTree = false;

	@ConfigOption(name = "searchTreeFile", defaultValue="log/searchTree.txt", description="file to use for the search tree")
	private String searchTreeFile = "log/searchTree.txt";

	@ConfigOption(name = "replaceSearchTree", defaultValue="false", description="specifies whether to replace the search tree in the log file after each run or append the new search tree")
	private boolean replaceSearchTree = false;
	
	// the class with which we start the refinement process
	@ConfigOption(name = "startClass", defaultValue="owl:Thing", description="You can specify a start class for the algorithm. To do this, you have to use Manchester OWL syntax without using prefixes.")
	private OWLClassExpression startClass;
	
	private int maxClassExpressionDepth = 2;
	
	private int maxNrOfResults = 10;
	
	private Set<OWLClass> ignoredConcepts = null;
	
	private OWLClass classToDescribe;
		
	private double noise;
	
	// a set with limited size (currently the ordering is defined in the class itself)
	private SearchTreeNode startNode;
	private ELHeuristic heuristic;
	private TreeSet<SearchTreeNode> candidates;

	private boolean isEquivalenceProblem = true;
	private Monitor timeMonitor;
	
	double max = -1d;
	OWLClassExpression maxDescription;
	
	public ELLearningAlgorithm() {
		
	}
	
	public ELLearningAlgorithm(AbstractLearningProblem problem, AbstractReasonerComponent reasoner) {
		super(problem, reasoner);
//		configurator = new ELLearningAlgorithmConfigurator(this);
		timeMonitor = MonitorFactory.getTimeMonitor("time");
	}
	
	public static String getName() {
		return "standard EL learning algorithm";
	}	
	
	public static Collection<Class<? extends AbstractLearningProblem>> supportedLearningProblems() {
		Collection<Class<? extends AbstractLearningProblem>> problems = new LinkedList<Class<? extends AbstractLearningProblem>>();
		problems.add(PosNegLP.class);
		return problems;
	}
	

//	@Override
//	public ELLearningAlgorithmConfigurator getConfigurator() {
//		return configurator;
//	}	
	
//	public static Collection<ConfigOption<?>> createConfigOptions() {
//		Collection<ConfigOption<?>> options = new LinkedList<ConfigOption<?>>();
////		options.add(CommonConfigOptions.getNoisePercentage());
////		options.add(new StringConfigOption("startClass", "the named class which should be used to start the algorithm (GUI: needs a widget for selecting a class)"));
//		options.add(CommonConfigOptions.getInstanceBasedDisjoints());
//		return options;
//	}		
	
	@Override
	public void init() throws ComponentInitException {
		// currently we use the stable heuristic
		if(heuristic == null){
			heuristic = new StableHeuristic();
		}
		
		candidates = new TreeSet<SearchTreeNode>(heuristic);
		
		if(ignoredConcepts != null) {
			Set<OWLClass> usedConcepts = Helper.computeConceptsUsingIgnoreList(reasoner, ignoredConcepts);
			// copy class hierarchy and modify it such that each class is only
			// reachable via a single path
			ClassHierarchy classHierarchy = reasoner.getClassHierarchy().cloneAndRestrict(usedConcepts);
			classHierarchy.thinOutSubsumptionHierarchy();
		}
		
		operator = new ELDown3(reasoner, instanceBasedDisjoints);
		operator.setMaxClassExpressionDepth(maxClassExpressionDepth);
		
		noise = noisePercentage/100d;
		
<<<<<<< HEAD
		if(writeSearchTree) {
			File f = new File(searchTreeFile );
			if(f.getParentFile() != null){
				f.getParentFile().mkdirs();
			}
			Files.clearFile(f);
		}
=======
		bestEvaluatedDescriptions = new EvaluatedDescriptionSet(maxNrOfResults);
>>>>>>> 52b4953f
	}	
	
	/**
	 * @param heuristic the heuristic to set
	 */
	public void setHeuristic(ELHeuristic heuristic) {
		this.heuristic = heuristic;
	}
	
	@Override
	public void start() {
		stop = false;
		isRunning = true;
		reset();
		treeStartTime = System.nanoTime();
		
		// create start node
		if(startClass == null){
			startClass = dataFactory.getOWLThing();
		}
		ELDescriptionTree top = new ELDescriptionTree(reasoner, startClass);
		addDescriptionTree(top, null);
		
		// main loop
		int loop = 0;
		while(!stop && !stoppingCriteriaSatisfied()) {
			// pick the best candidate according to the heuristic
			SearchTreeNode best = candidates.pollLast();
			// apply operator
			List<ELDescriptionTree> refinements = operator.refine(best.getDescriptionTree());
			// add all refinements to search tree, candidates, best descriptions
			for(ELDescriptionTree refinement : refinements) {
//				System.out.println("refinement: " + refinement);
				addDescriptionTree(refinement, best);
			}
//			System.out.println("Hits:" + timeMonitor.getHits());
//			System.out.println("Total:" + timeMonitor.getTotal());
//			System.out.println("Avg:" + timeMonitor.getAvg());
//			System.out.println("Max:" + timeMonitor.getMax());
//			System.out.println(maxDescription);
			timeMonitor.reset();
			loop++;
			// logging
			if(logger.isTraceEnabled()) {
				logger.trace("Choosen node " + best);
				logger.trace(startNode.getTreeString());
				logger.trace("Loop " + loop + " completed.");
			}
			
			// writing the search tree (if configured)
			if (writeSearchTree) {
				String treeString = "best node: " + bestEvaluatedDescriptions.getBest() + "\n";
				if (refinements.size() > 1) {
				    treeString += "all expanded nodes:\n";
				    for (ELDescriptionTree elDescTree : refinements) {
                        treeString += "   " + elDescTree.toDescriptionString() + "\n";
                    }
				}
				treeString += startNode.getTreeString();
				treeString += "\n";

				if (replaceSearchTree)
					Files.createFile(new File(searchTreeFile), treeString);
				else
					Files.appendToFile(new File(searchTreeFile), treeString);
			}
		}
		
		// print solution(s)
		logger.info("solutions[time: " + Helper.prettyPrintNanoSeconds(System.nanoTime()-treeStartTime) + "]\n" + getSolutionString());
		
		isRunning = false;
	}

	// evaluates a OWLClassExpression in tree form
	private void addDescriptionTree(ELDescriptionTree descriptionTree, SearchTreeNode parentNode) {
		// create search tree node
		SearchTreeNode node = new SearchTreeNode(descriptionTree);
		
		// convert tree to standard description
		OWLClassExpression description = descriptionTree.transformToDescription();
		if(isDescriptionAllowed(description)){
			description = getNiceDescription(description);
			timeMonitor.start();
			double accuracy = getLearningProblem().getAccuracyOrTooWeak(description, noise);
			timeMonitor.stop();
//			if(timeMonitor.getLastValue() > max){
//				max = timeMonitor.getLastValue();
//				maxDescription = description;
//			}
			int negCovers = ((PosNegLP)getLearningProblem()).coveredNegativeExamplesOrTooWeak(description);
//			if(negCovers == -1) {
			if(accuracy == -1) {
				node.setTooWeak();
			} else {
				node.setCoveredNegatives(negCovers);
			}
			node.setAccuracy(accuracy);
			node.setScore(accuracy);
			
//			System.out.println(OWLClassExpression + ":" + accuracy);
			// link to parent (unless start node)
			if(parentNode == null) {
				startNode = node;
			} else {
				parentNode.addChild(node);
			}
			
			
			if(!node.isTooWeak()) {
				// add as candidate
				candidates.add(node);
				
				// check whether we want to add it to the best evaluated descriptions;
				// to do this we pick the worst considered evaluated description
				// (remember that the set has limited size, so it's likely not the worst overall);
				// the OWLClassExpression has a chance to make it in the set if it has
				// at least as high accuracy - if not we can save the reasoner calls
				// for fully computing the evaluated description
				if(bestEvaluatedDescriptions.size() == 0 || ((EvaluatedDescriptionPosNeg)bestEvaluatedDescriptions.getWorst()).getCoveredNegatives().size() >= node.getCoveredNegatives()) {
					ScorePosNeg score = (ScorePosNeg) learningProblem.computeScore(description);
					((ScoreTwoValued)score).setAccuracy(node.getScore());
					EvaluatedDescriptionPosNeg ed = new EvaluatedDescriptionPosNeg(description, score);
					bestEvaluatedDescriptions.add(ed);
				}
				
			}
			
		}
	}
	
	/**
	 * Replace role fillers with the range of the property, if exists.
	 * @param d
	 * @return
	 */
	private OWLClassExpression getNiceDescription(OWLClassExpression d){
		OWLClassExpression rewrittenClassExpression = d;
		if(d instanceof OWLObjectIntersectionOf){
			Set<OWLClassExpression> newOperands = new TreeSet<OWLClassExpression>(((OWLObjectIntersectionOf) d).getOperands());
			for (OWLClassExpression operand : ((OWLObjectIntersectionOf) d).getOperands()) {
				newOperands.add(getNiceDescription(operand));
			}
			rewrittenClassExpression = dataFactory.getOWLObjectIntersectionOf(newOperands);
		} else if(d instanceof OWLObjectSomeValuesFrom) {
			// \exists r.\bot \equiv \bot
			OWLObjectProperty property = ((OWLObjectSomeValuesFrom) d).getProperty().asOWLObjectProperty();
			OWLClassExpression filler = ((OWLObjectSomeValuesFrom) d).getFiller();
			if(filler.isOWLThing()) {
				OWLClassExpression range = reasoner.getRange(property);
				filler = range;
			} else if(filler.isAnonymous()){
				filler = getNiceDescription(filler);
			}
			rewrittenClassExpression = dataFactory.getOWLObjectSomeValuesFrom(property, filler);
		}
		return rewrittenClassExpression;
	}
	
	private boolean stoppingCriteriaSatisfied() {
		// in some cases, there could be no candidate left ...
		if(candidates.isEmpty()) {
//			System.out.println("EMPTY");
			return true;
		}
		
		// stop when max time is reached
		long runTime = System.nanoTime() - treeStartTime;
		double runTimeSeconds = runTime / (double) 1000000000;
		
		if(runTimeSeconds >= treeSearchTimeSeconds) {
			return true;
		}
		
		// stop if we have a node covering all positives and none of the negatives
		SearchTreeNode bestNode = candidates.last();
		return stopOnFirstDefinition && (bestNode.getCoveredNegatives() == 0);
	}
	
	private void reset() {
		// set all values back to their default values (used for running
		// the algorithm more than once)
		candidates.clear();
		bestEvaluatedDescriptions.getSet().clear();
	}
	
	private boolean isDescriptionAllowed(OWLClassExpression description) {
		if(isEquivalenceProblem) {
			// the class to learn must not appear on the outermost property level
			if(occursOnFirstLevel(description, classToDescribe)) {
				return false;
			}
			
			//non of the equivalent classes must occur on the first level
			TreeSet<OWLClassExpression> toTest = new TreeSet<OWLClassExpression>();
			if(classToDescribe != null){
				toTest.add(classToDescribe);
			}
			while(!toTest.isEmpty()) {
				OWLClassExpression d = toTest.pollFirst();
				if(occursOnFirstLevel(description, d)) {
					return false;
				}
				toTest.addAll(reasoner.getEquivalentClasses(d));
			}
		} else {
			// none of the superclasses of the class to learn must appear on the
			// outermost property level
			TreeSet<OWLClassExpression> toTest = new TreeSet<OWLClassExpression>();
			if(classToDescribe != null){
				toTest.add(classToDescribe);
			}
			while(!toTest.isEmpty()) {
				OWLClassExpression d = toTest.pollFirst();
				if(occursOnFirstLevel(description, d)) {
					return false;
				}
				toTest.addAll(reasoner.getClassHierarchy().getSuperClasses(d));
			}
		}	
		return true;
	}
	
	// determine whether a named class occurs on the outermost level, i.e. property depth 0
		// (it can still be at higher depth, e.g. if intersections are nested in unions)
		private boolean occursOnFirstLevel(OWLClassExpression description, OWLClassExpression cls) {
            return description.containsConjunct(cls);

        }
	
	@Override
	public void stop() {
		stop = true;
	}
	
	@Override
	public boolean isRunning() {
		return isRunning;
	}	
	
	@Override
	public OWLClassExpression getCurrentlyBestDescription() {
		return getCurrentlyBestEvaluatedDescription().getDescription();
	}

	@Override
	public List<OWLClassExpression> getCurrentlyBestDescriptions() {
		return bestEvaluatedDescriptions.toDescriptionList();
	}
	
	@Override
	public EvaluatedDescription getCurrentlyBestEvaluatedDescription() {
		return bestEvaluatedDescriptions.getSet().last();
	}	
	
	public boolean isInstanceBasedDisjoints() {
		return instanceBasedDisjoints;
	}

	public void setInstanceBasedDisjoints(boolean instanceBasedDisjoints) {
		this.instanceBasedDisjoints = instanceBasedDisjoints;
	}

	@Override
	public TreeSet<? extends EvaluatedDescription> getCurrentlyBestEvaluatedDescriptions() {
		return bestEvaluatedDescriptions.getSet();
	}		
	
	
	/**
	 * @param stopOnFirstDefinition the stopOnFirstDefinition to set
	 */
	public void setStopOnFirstDefinition(boolean stopOnFirstDefinition) {
		this.stopOnFirstDefinition = stopOnFirstDefinition;
	}
	
	/**
	 * @return the stopOnFirstDefinition
	 */
	public boolean isStopOnFirstDefinition() {
		return stopOnFirstDefinition;
	}
	
	/**
	 * @return the startNode
	 */
	public SearchTreeNode getStartNode() {
		return startNode;
	}	
	
	/**
	 * @return the noisePercentage
	 */
	public double getNoisePercentage() {
		return noisePercentage;
	}
	
	/**
	 * @param noisePercentage the noisePercentage to set
	 */
	public void setNoisePercentage(double noisePercentage) {
		this.noisePercentage = noisePercentage;
	}
	
	/**
	 * @param startClass the startClass to set
	 */
	public void setStartClass(OWLClassExpression startClass) {
		this.startClass = startClass;
	}
	
	/**
	 * @return the startClass
	 */
	public OWLClassExpression getStartClass() {
		return startClass;
	}
	
	/**
	 * @param ignoredConcepts the ignoredConcepts to set
	 */
	public void setIgnoredConcepts(Set<OWLClass> ignoredConcepts) {
		this.ignoredConcepts = ignoredConcepts;
	}
	
	/**
	 * @return the ignoredConcepts
	 */
	public Set<OWLClass> getIgnoredConcepts() {
		return ignoredConcepts;
	}
	
	/**
	 * @param classToDescribe the classToDescribe to set
	 */
	public void setClassToDescribe(OWLClass classToDescribe) {
		this.classToDescribe = classToDescribe;
	}
	
	/**
	 * @param treeSearchTimeSeconds the treeSearchTimeSeconds to set
	 */
	public void setTreeSearchTimeSeconds(double treeSearchTimeSeconds) {
		this.treeSearchTimeSeconds = treeSearchTimeSeconds;
	}
	
	/**
	 * @param maxNrOfResults the maxNrOfResults to set
	 */
	public void setMaxNrOfResults(int maxNrOfResults) {
		this.maxNrOfResults = maxNrOfResults;
	}
	
	/**
	 * @param maxClassExpressionDepth the maxClassExpressionDepth to set
	 */
	public void setMaxClassExpressionDepth(int maxClassExpressionDepth) {
		this.maxClassExpressionDepth = maxClassExpressionDepth;
	}

	public boolean isWriteSearchTree() {
		return writeSearchTree;
	}

	public void setWriteSearchTree(boolean writeSearchTree) {
		this.writeSearchTree = writeSearchTree;
	}

	public String getSearchTreeFile() {
		return searchTreeFile;
	}

	public void setSearchTreeFile(String searchTreeFile) {
		this.searchTreeFile = searchTreeFile;
	}
	
	public boolean isReplaceSearchTree() {
		return replaceSearchTree;
	}

	public void setReplaceSearchTree(boolean replaceSearchTree) {
		this.replaceSearchTree = replaceSearchTree;
	}	
	
}<|MERGE_RESOLUTION|>--- conflicted
+++ resolved
@@ -19,7 +19,6 @@
 
 package org.dllearner.algorithms.el;
 
-import java.io.File;
 import java.util.Collection;
 import java.util.LinkedList;
 import java.util.List;
@@ -35,18 +34,6 @@
 import org.dllearner.core.EvaluatedDescription;
 import org.dllearner.core.config.BooleanEditor;
 import org.dllearner.core.config.ConfigOption;
-<<<<<<< HEAD
-import org.dllearner.core.owl.Description;
-import org.dllearner.core.owl.ObjectProperty;
-import org.dllearner.core.owl.ObjectSomeRestriction;
-import org.dllearner.core.owl.Thing;
-import org.dllearner.learningproblems.EvaluatedDescriptionPosNeg;
-import org.dllearner.learningproblems.PosNegLP;
-import org.dllearner.learningproblems.ScorePosNeg;
-import org.dllearner.refinementoperators.ELDown2;
-import org.dllearner.utilities.Files;
-import org.dllearner.utilities.Helper;
-=======
 import org.dllearner.core.owl.ClassHierarchy;
 import org.dllearner.learningproblems.EvaluatedDescriptionPosNeg;
 import org.dllearner.learningproblems.PosNegLP;
@@ -63,7 +50,6 @@
 
 import com.jamonapi.Monitor;
 import com.jamonapi.MonitorFactory;
->>>>>>> 52b4953f
 
 /**
  * A learning algorithm for EL, which is based on an
@@ -97,15 +83,6 @@
 	
 	@ConfigOption(name = "noisePercentage", defaultValue="0.0", description="the (approximated) percentage of noise within the examples")
 	private double noisePercentage = 0.0;
-
-	@ConfigOption(name = "writeSearchTree", defaultValue="false", description="specifies whether to write a search tree")
-	private boolean writeSearchTree = false;
-
-	@ConfigOption(name = "searchTreeFile", defaultValue="log/searchTree.txt", description="file to use for the search tree")
-	private String searchTreeFile = "log/searchTree.txt";
-
-	@ConfigOption(name = "replaceSearchTree", defaultValue="false", description="specifies whether to replace the search tree in the log file after each run or append the new search tree")
-	private boolean replaceSearchTree = false;
 	
 	// the class with which we start the refinement process
 	@ConfigOption(name = "startClass", defaultValue="owl:Thing", description="You can specify a start class for the algorithm. To do this, you have to use Manchester OWL syntax without using prefixes.")
@@ -188,17 +165,7 @@
 		
 		noise = noisePercentage/100d;
 		
-<<<<<<< HEAD
-		if(writeSearchTree) {
-			File f = new File(searchTreeFile );
-			if(f.getParentFile() != null){
-				f.getParentFile().mkdirs();
-			}
-			Files.clearFile(f);
-		}
-=======
 		bestEvaluatedDescriptions = new EvaluatedDescriptionSet(maxNrOfResults);
->>>>>>> 52b4953f
 	}	
 	
 	/**
@@ -246,24 +213,6 @@
 				logger.trace("Choosen node " + best);
 				logger.trace(startNode.getTreeString());
 				logger.trace("Loop " + loop + " completed.");
-			}
-			
-			// writing the search tree (if configured)
-			if (writeSearchTree) {
-				String treeString = "best node: " + bestEvaluatedDescriptions.getBest() + "\n";
-				if (refinements.size() > 1) {
-				    treeString += "all expanded nodes:\n";
-				    for (ELDescriptionTree elDescTree : refinements) {
-                        treeString += "   " + elDescTree.toDescriptionString() + "\n";
-                    }
-				}
-				treeString += startNode.getTreeString();
-				treeString += "\n";
-
-				if (replaceSearchTree)
-					Files.createFile(new File(searchTreeFile), treeString);
-				else
-					Files.appendToFile(new File(searchTreeFile), treeString);
 			}
 		}
 		
@@ -559,28 +508,4 @@
 		this.maxClassExpressionDepth = maxClassExpressionDepth;
 	}
 
-	public boolean isWriteSearchTree() {
-		return writeSearchTree;
-	}
-
-	public void setWriteSearchTree(boolean writeSearchTree) {
-		this.writeSearchTree = writeSearchTree;
-	}
-
-	public String getSearchTreeFile() {
-		return searchTreeFile;
-	}
-
-	public void setSearchTreeFile(String searchTreeFile) {
-		this.searchTreeFile = searchTreeFile;
-	}
-	
-	public boolean isReplaceSearchTree() {
-		return replaceSearchTree;
-	}
-
-	public void setReplaceSearchTree(boolean replaceSearchTree) {
-		this.replaceSearchTree = replaceSearchTree;
-	}	
-	
 }