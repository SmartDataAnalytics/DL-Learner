/**
 * Copyright (C) 2007-2011, Jens Lehmann
 *
 * This file is part of DL-Learner.
 *
 * DL-Learner is free software; you can redistribute it and/or modify
 * it under the terms of the GNU General Public License as published by
 * the Free Software Foundation; either version 3 of the License, or
 * (at your option) any later version.
 *
 * DL-Learner is distributed in the hope that it will be useful,
 * but WITHOUT ANY WARRANTY; without even the implied warranty of
 * MERCHANTABILITY or FITNESS FOR A PARTICULAR PURPOSE.  See the
 * GNU General Public License for more details.
 *
 * You should have received a copy of the GNU General Public License
 * along with this program.  If not, see <http://www.gnu.org/licenses/>.
 */

package org.dllearner.algorithms.ocel;

import java.io.File;
import java.text.DecimalFormat;
import java.util.HashSet;
import java.util.Iterator;
import java.util.LinkedList;
import java.util.List;
import java.util.Map;
import java.util.NavigableSet;
import java.util.Set;
import java.util.SortedSet;
import java.util.TreeSet;
import java.util.concurrent.ConcurrentSkipListSet;

import org.apache.log4j.Logger;
import org.dllearner.core.AbstractClassExpressionLearningProblem;
import org.dllearner.core.AbstractReasonerComponent;
import org.dllearner.learningproblems.EvaluatedDescriptionPosNeg;
import org.dllearner.learningproblems.PosNegLP;
import org.dllearner.learningproblems.ScorePosNeg;
import org.dllearner.refinementoperators.RefinementOperator;
import org.dllearner.refinementoperators.RhoDRDown;
import org.dllearner.utilities.Files;
import org.dllearner.utilities.Helper;
import org.dllearner.utilities.JamonMonitorLogger;
import org.dllearner.utilities.owl.ConceptTransformation;
import org.dllearner.utilities.owl.EvaluatedDescriptionPosNegComparator;
import org.dllearner.utilities.owl.OWLAPIRenderers;
import org.dllearner.utilities.owl.OWLClassExpressionUtils;
import org.semanticweb.owlapi.model.OWLClassExpression;
import org.semanticweb.owlapi.model.OWLDataFactory;
import org.semanticweb.owlapi.model.OWLIndividual;
import org.semanticweb.owlapi.model.OWLObjectIntersectionOf;
import org.semanticweb.owlapi.model.OWLObjectUnionOf;

import uk.ac.manchester.cs.owl.owlapi.OWLDataFactoryImpl;

import com.jamonapi.Monitor;

/**
 * Implements the 2nd version of the refinement operator based learning approach.
 * 
 * @author Jens Lehmann
 * 
 */
public class ROLearner2 {

	private static Logger logger = Logger.getLogger(ROLearner2.class);
//	private OCELConfigurator configurator;

	// basic setup: learning problem and reasoning service
	private AbstractReasonerComponent rs;
	// often the learning problems needn't be accessed directly; instead
	// use the example sets below and the posonly variable
	private PosNegLP learningProblem;
	private OWLClassExpression startDescription;
	private int nrOfExamples;
	private int nrOfPositiveExamples;
	private Set<OWLIndividual> positiveExamples;
	private int nrOfNegativeExamples;
	private Set<OWLIndividual> negativeExamples;

	// noise regulates how many positives can be misclassified and when the
	// algorithm terminates
	private double noise = 0.0;
	private int allowedMisclassifications = 0;

	// search tree options
	private boolean writeSearchTree;
	private File searchTreeFile;
	private boolean replaceSearchTree = false;

	// constructs to improve performance
	private boolean useTooWeakList = true;
	private boolean useOverlyGeneralList = true;
	private boolean useShortConceptConstruction = true;

	// extended Options
	private long maxExecutionTimeInSeconds;
	private boolean maxExecutionTimeAlreadyReached = false;
	private long minExecutionTimeInSeconds = 0;
	private boolean minExecutionTimeAlreadyReached = false;
	private int guaranteeXgoodDescriptions = 1;
	private boolean guaranteeXgoodAlreadyReached = false;
	private int maxClassDescriptionTests;

	// if set to false we do not test properness; this may seem wrong
	// but the disadvantage of properness testing are additional reasoner
	// queries and a search bias towards ALL r.something because
	// ALL r.TOP is improper and automatically expanded further
	private boolean usePropernessChecks = false;

	// tree traversal means to run through the most promising concepts
	// and connect them in an intersection to find a solution
	// (this is called irregularly e.g. every 100 seconds)
	private boolean useTreeTraversal = false;

	// if this variable is set to true, then the refinement operator
	// is applied until all concept of equal length have been found
	// e.g. TOP -> A1 -> A2 -> A3 is found in one loop; the disadvantage
	// are potentially more method calls, but the advantage is that 
	// the algorithm is better in locating relevant concept in the 
	// subsumption hierarchy (otherwise, if the most general concept
	// is not promising, it may never get expanded)
	private boolean forceRefinementLengthIncrease;
	
	// candidate reduction: using this mechanism we can simulate
	// the divide&conquer approach in many ILP programs using a
	// clause by clause search; after a period of time the candidate
	// set is reduced to focus CPU time on the most promising concepts
	private boolean useCandidateReduction = true;
	private int candidatePostReductionSize = 30;

	// setting to true gracefully stops the algorithm
	private boolean stop = false;
	private boolean isRunning = false;

	// node from which algorithm has started
	private ExampleBasedNode startNode;

	// solution protocol
	private List<ExampleBasedNode> solutions = new LinkedList<ExampleBasedNode>();

	// used refinement operator and heuristic (exchangeable)
	private RhoDRDown operator;
	// private RefinementOperator operator;
	// private ExampleBasedHeuristic heuristic;

	// specifies whether to compute and log benchmark information
	private boolean computeBenchmarkInformation = false;

	// comparator used to maintain a stable ordering of nodes, i.e.
	// an ordering which does not change during the run of the algorithm
	private NodeComparatorStable nodeComparatorStable = new NodeComparatorStable();
	// stable candidate set; it has no functional part in the algorithm,
	// but is a list of the currently best concepts found;
	// it is very important to use a concurrent set here as other threads will
	// access it (usual iterating is likely to throw a ConcurrentModificationException)
	private NavigableSet<ExampleBasedNode> candidatesStable = new ConcurrentSkipListSet<ExampleBasedNode>(
			nodeComparatorStable);
	// evaluated descriptions
//	private EvaluatedDescriptionSet evaluatedDescriptions = new EvaluatedDescriptionSet(LearningAlgorithm.MAX_NR_OF_RESULTS);

	// comparator for evaluated descriptions
	private EvaluatedDescriptionPosNegComparator edComparator = new EvaluatedDescriptionPosNegComparator();

	// utility variables
	private DecimalFormat df = new DecimalFormat();

	// candidates for refinement (used for directly accessing
	// nodes in the search tree)
	private TreeSet<ExampleBasedNode> candidates;

	// new nodes found during a run of the algorithm
	private List<ExampleBasedNode> newCandidates = new LinkedList<ExampleBasedNode>();

	// all concepts which have been evaluated as being proper refinements
	private SortedSet<OWLClassExpression> properRefinements = new TreeSet<OWLClassExpression>();

	// blacklists
	private SortedSet<OWLClassExpression> tooWeakList = new TreeSet<OWLClassExpression>();
	private SortedSet<OWLClassExpression> overlyGeneralList = new TreeSet<OWLClassExpression>();

	// set of expanded nodes (TODO: better explanation)
	TreeSet<ExampleBasedNode> expandedNodes = new TreeSet<ExampleBasedNode>(nodeComparatorStable);

	// statistic variables
	private int maxRecDepth = 0;
	private int maxNrOfRefinements = 0;
	private int maxNrOfChildren = 0;
	private int redundantConcepts = 0;
	private int propernessTestsReasoner = 0;
	private int propernessTestsAvoidedByShortConceptConstruction = 0;
	private int propernessTestsAvoidedByTooWeakList = 0;
	private int conceptTestsTooWeakList = 0;
	private int conceptTestsOverlyGeneralList = 0;
	private int conceptTestsReasoner = 0;

	// time variables
	private long runtime;
	private long algorithmStartTime;
	private long propernessCalcTimeNs = 0;
	private long propernessCalcReasoningTimeNs = 0;
	private long childConceptsDeletionTimeNs = 0;
	private long refinementCalcTimeNs = 0;
	private long redundancyCheckTimeNs = 0;
	private long evaluateSetCreationTimeNs = 0;
	private long improperConceptsRemovalTimeNs = 0;

	// prefixes
	private String baseURI;
	private Map<String, String> prefixes;

	private boolean terminateOnNoiseReached;

	private double negativeWeight;

	private double startNodeBonus;

	private double expansionPenaltyFactor;

	private int negationPenalty;
	
	private OWLDataFactory dataFactory = new OWLDataFactoryImpl();

	public ROLearner2(
//			OCELConfigurator configurator,
			AbstractClassExpressionLearningProblem learningProblem,
			AbstractReasonerComponent rs,
			RefinementOperator operator,
			ExampleBasedHeuristic heuristic,
			OWLClassExpression startDescription,
			// Set<AtomicConcept> allowedConcepts,
			// Set<AtomicRole> allowedRoles,
			double noise, boolean writeSearchTree, boolean replaceSearchTree, File searchTreeFile,
			boolean useTooWeakList, boolean useOverlyGeneralList,
			boolean useShortConceptConstruction, boolean usePropernessChecks,
			int maxPosOnlyExpansion, int maxExecutionTimeInSeconds, int minExecutionTimeInSeconds,
			int guaranteeXgoodDescriptions, int maxClassDescriptionTests, boolean forceRefinementLengthIncrease,
			boolean terminateOnNoiseReached,
			double negativeWeight, double startNodeBonus, double expansionPenaltyFactor, int negationPenalty) {

		
			PosNegLP lp = (PosNegLP) learningProblem;
			this.learningProblem = lp;
			positiveExamples = lp.getPositiveExamples();
			negativeExamples = lp.getNegativeExamples();
			nrOfPositiveExamples = positiveExamples.size();
			nrOfNegativeExamples = negativeExamples.size();

			this.negativeWeight = negativeWeight;
			this.startNodeBonus = startNodeBonus;
			this.expansionPenaltyFactor = expansionPenaltyFactor;
			this.negationPenalty = negationPenalty;
			
			// System.out.println(nrOfPositiveExamples);
			// System.out.println(nrOfNegativeExamples);
			// System.exit(0);

//		this.configurator = configurator;
		this.terminateOnNoiseReached = terminateOnNoiseReached;
		nrOfExamples = nrOfPositiveExamples + nrOfNegativeExamples;
		this.rs = rs;
		this.operator = (RhoDRDown) operator;
		this.startDescription = startDescription;
		// initialise candidate set with heuristic as ordering
		candidates = new TreeSet<ExampleBasedNode>(heuristic);
		this.noise = noise;
		this.writeSearchTree = writeSearchTree;
		this.replaceSearchTree = replaceSearchTree;
		this.searchTreeFile = searchTreeFile;
		this.useTooWeakList = useTooWeakList;
		this.useOverlyGeneralList = useOverlyGeneralList;
		this.useShortConceptConstruction = useShortConceptConstruction;
		this.usePropernessChecks = usePropernessChecks;
		baseURI = rs.getBaseURI();
		prefixes = rs.getPrefixes();
		this.maxExecutionTimeInSeconds = maxExecutionTimeInSeconds;
		this.minExecutionTimeInSeconds = minExecutionTimeInSeconds;
		this.guaranteeXgoodDescriptions = guaranteeXgoodDescriptions;
		this.maxClassDescriptionTests = maxClassDescriptionTests;
		this.forceRefinementLengthIncrease = forceRefinementLengthIncrease;

		// logger.setLevel(Level.DEBUG);
	}

	public void start() {
		stop = false;
		isRunning = true;
		runtime = System.currentTimeMillis();
		
		// reset values (algorithms may be started several times)
		candidates.clear();
		candidatesStable.clear();
		newCandidates.clear();
		solutions.clear();
		maxExecutionTimeAlreadyReached = false;
		minExecutionTimeAlreadyReached = false;
		guaranteeXgoodAlreadyReached = false;		
		propernessTestsReasoner = 0;
		propernessTestsAvoidedByShortConceptConstruction = 0;
		propernessTestsAvoidedByTooWeakList = 0;
		conceptTestsTooWeakList = 0;
		conceptTestsOverlyGeneralList = 0;
		propernessCalcTimeNs = 0;
		propernessCalcReasoningTimeNs = 0;
		childConceptsDeletionTimeNs = 0;
		refinementCalcTimeNs = 0;
		redundancyCheckTimeNs = 0;
		evaluateSetCreationTimeNs = 0;
		improperConceptsRemovalTimeNs = 0;
		
		Monitor totalLearningTime = JamonMonitorLogger.getTimeMonitor(OCEL.class, "totalLearningTime")
				.start();
		// TODO: write a JUnit test for this problem (long-lasting or infinite
		// loops because
		// redundant children of a node are called recursively when a node is
		// extended
		// twice)
		/*
		 * // String conceptStr =
		 * "(\"http://dl-learner.org/carcinogenesis#Compound\" AND (>= 2
		 * \"http://dl-learner.org/carcinogenesis#hasStructure\".\"http://dl-learner.org/carcinogenesis#Ar_halide\"
		 * OR ((\"http://dl-learner.org/carcinogenesis#amesTestPositive\" IS
		 * TRUE) AND >= 5 \"http://dl-learner.org/carcinogenesis#hasBond\".
		 * TOP)))"; // String conceptStr =
		 * "(\"http://dl-learner.org/carcinogenesis#Compound\" AND
		 * ((\"http://dl-learner.org/carcinogenesis#amesTestPositive\" IS TRUE)
		 * AND (\"http://dl-learner.org/carcinogenesis#amesTestPositive\" IS
		 * TRUE)))"; String conceptStr =
		 * "(\"http://dl-learner.org/carcinogenesis#Compound\" AND (>= 3
		 * \"http://dl-learner.org/carcinogenesis#hasStructure\".\"http://dl-learner.org/carcinogenesis#Halide\"
		 * OR ((\"http://dl-learner.org/carcinogenesis#amesTestPositive\" IS
		 * TRUE) AND ALL
		 * \"http://dl-learner.org/carcinogenesis#hasAtom\".TOP)))"; String
		 * conceptStr2 = "(\"http://dl-learner.org/carcinogenesis#Compound\" AND
		 * (>= 4
		 * \"http://dl-learner.org/carcinogenesis#hasStructure\".\"http://dl-learner.org/carcinogenesis#Halide\"
		 * OR ((\"http://dl-learner.org/carcinogenesis#amesTestPositive\" IS
		 * TRUE) AND ALL
		 * \"http://dl-learner.org/carcinogenesis#hasAtom\".TOP)))"; try {
		 * OWLClass struc = new
		 * NamedClass("http://dl-learner.org/carcinogenesis#Compound");
		 * OWLClassExpression d = KBParser.parseConcept(conceptStr); OWLClassExpression d2 =
		 * KBParser.parseConcept(conceptStr2); // SortedSet<OWLClassExpression> ds =
		 * (SortedSet<OWLClassExpression>) operator.refine(d,15,null,struc); //
		 * System.out.println(ds);
		 *  // System.out.println(RhoDRDown.checkIntersection((Intersection)d));
		 * 
		 * 
		 * Set<OWLIndividual> coveredNegatives = rs.instanceCheck(d,
		 * learningProblem.getNegativeExamples()); Set<OWLIndividual>
		 * coveredPositives = rs.instanceCheck(d,
		 * learningProblem.getPositiveExamples()); ExampleBasedNode ebn = new
		 * ExampleBasedNode(d); ebn.setCoveredExamples(coveredPositives,
		 * coveredNegatives);
		 * 
		 * properRefinements.add(d2); extendNodeProper(ebn,13);
		 * extendNodeProper(ebn,14); for(OWLClassExpression refinement:
		 * ebn.getChildConcepts()) System.out.println("refinement: " +
		 * refinement);
		 *  // Individual i = new
		 * Individual("http://dl-learner.org/carcinogenesis#d101"); //
		 * for(OWLIndividual i : learningProblem.getPositiveExamples()) //
		 * rs.instanceCheck(ds.last(), i);
		 * 
		 * System.out.println("finished"); } catch (ParseException e) { // TODO
		 * Auto-generated catch block e.printStackTrace(); } System.exit(0);
		 */

		// calculate quality threshold required for a solution
		allowedMisclassifications = (int) Math.round(noise * nrOfExamples);

		// start search with start class
		if (startDescription == null) {
			startNode = new ExampleBasedNode(dataFactory.getOWLThing(), negativeWeight, startNodeBonus, expansionPenaltyFactor, negationPenalty);
			startNode.setCoveredExamples(positiveExamples, negativeExamples);
		} else {
			startNode = new ExampleBasedNode(startDescription,  negativeWeight, startNodeBonus, expansionPenaltyFactor, negationPenalty);
			Set<OWLIndividual> coveredNegatives = rs.hasType(startDescription, negativeExamples);
			Set<OWLIndividual> coveredPositives = rs.hasType(startDescription, positiveExamples);
			startNode.setCoveredExamples(coveredPositives, coveredNegatives);
		}

		candidates.add(startNode);
		candidatesStable.add(startNode);

		ExampleBasedNode bestNode = startNode;
		ExampleBasedNode bestNodeStable = startNode;

		logger.info("starting top down refinement with: " + OWLAPIRenderers.toManchesterOWLSyntax(startNode.getConcept()) + " (" + df.format(100*startNode.getAccuracy(nrOfPositiveExamples, nrOfNegativeExamples)) + "% accuracy)");
		
		int loop = 0;

		algorithmStartTime = System.nanoTime();
		long lastPrintTime = 0;
		long lastTreeTraversalTime = System.nanoTime();
		long lastReductionTime = System.nanoTime();
		// try a traversal after x seconds
		long traversalInterval = 300l * 1000000000l;
		long reductionInterval = 300l * 1000000000l;
		long currentTime;
		
		while (!isTerminationCriteriaReached()) {
		//while ((!solutionFound || !configurator.getTerminateOnNoiseReached() ) && !stop) {

			// print statistics at most once a second
			currentTime = System.nanoTime();
			if (currentTime - lastPrintTime > 3000000000l) {
				printStatistics(false);
				lastPrintTime = currentTime;
				logger.debug("--- loop " + loop + " started ---");
//				logger.info("used memory: " + (Runtime.getRuntime().totalMemory() - Runtime.getRuntime().freeMemory())/1024);
//				logger.info("test: " + ExampleBasedNode.exampleMemoryCounter/1024);
			}

			// traverse the current search tree to find a solution
			if (useTreeTraversal && (currentTime - lastTreeTraversalTime > traversalInterval)) {
				traverseTree();
				lastTreeTraversalTime = System.nanoTime();
			}

			// reduce candidates to focus on promising concepts
			if (useCandidateReduction && (currentTime - lastReductionTime > reductionInterval)) {
				reduceCandidates();
				lastReductionTime = System.nanoTime();
				// Logger.getRootLogger().setLevel(Level.TRACE);
			}

			// System.out.println("next expanded: " +
			// candidates.last().getShortDescription(nrOfPositiveExamples,
			// nrOfNegativeExamples, baseURI));

			// we record when a more accurate node is found and log it
			if (bestNodeStable.getCovPosMinusCovNeg() < candidatesStable.last()
					.getCovPosMinusCovNeg()) {
				String acc = new DecimalFormat( ".00%" ).format((candidatesStable.last().getAccuracy(nrOfPositiveExamples, nrOfNegativeExamples)));
				// no handling needed, it will just look ugly in the output
				logger.info("more accurate ("+acc+") class expression found: " + OWLAPIRenderers.toManchesterOWLSyntax(candidatesStable.last().getConcept()));
				if(logger.isTraceEnabled()){
					logger.trace(Helper.difference(positiveExamples,bestNodeStable.getCoveredNegatives()));
					logger.trace(Helper.difference(negativeExamples,bestNodeStable.getCoveredNegatives()));
				}
				printBestSolutions(5, false);
				printStatistics(false);
				bestNodeStable = candidatesStable.last();
			}

			// chose best node according to heuristics
			bestNode = candidates.last();
			// extend best node
			newCandidates.clear();
			// best node is removed temporarily, because extending it can
			// change its evaluation
			candidates.remove(bestNode);
			extendNodeProper(bestNode, bestNode.getHorizontalExpansion() + 1);
			candidates.add(bestNode);
			// newCandidates has been filled during node expansion
			candidates.addAll(newCandidates);
			candidatesStable.addAll(newCandidates);

			// System.out.println("done");

			if (writeSearchTree) {
				// String treeString = "";
				String treeString = "best node: " + bestNode + "\n";
				if (expandedNodes.size() > 1) {
					treeString += "all expanded nodes:\n";
					for (ExampleBasedNode n : expandedNodes) {
						treeString += "   " + n + "\n";
					}
				}
				expandedNodes.clear();
				treeString += startNode.getTreeString(nrOfPositiveExamples, nrOfNegativeExamples,
						baseURI, prefixes);
				treeString += "\n";

				if (replaceSearchTree)
					Files.createFile(searchTreeFile, treeString);
				else
					Files.appendToFile(searchTreeFile, treeString);
			}

			// Anzahl Schleifendurchläufe
			loop++;
		}// end while
		
		if (solutions.size()>0) {
		//if (solutionFound) {
			int solutionLimit = 20;
			// we do not need to print the best node if we display the top 20 solutions below anyway
//			logger.info("best node "
//					+ candidatesStable.last().getShortDescription(nrOfPositiveExamples,
//							nrOfNegativeExamples, baseURI));
			logger.info("solutions (at most " + solutionLimit + " are shown):");
			int show = 1;
			String manchester = "MANCHESTER:\n";
			for (ExampleBasedNode c : solutions) {
				logger.info(show + ": " + OWLAPIRenderers.toManchesterOWLSyntax(c.getConcept()) 
						+ " (accuracy " + df.format(100*c.getAccuracy(nrOfPositiveExamples, nrOfNegativeExamples)) + "%, length " 
						+ OWLClassExpressionUtils.getLength(c.getConcept())
						+ ", depth " + OWLClassExpressionUtils.getDepth(c.getConcept()) + ")");
//				manchester += show + ": " + c.toManchesterSyntaxString(baseURI, prefixes) + "\n";
				if (show >= solutionLimit) {
					break;
				}
				show++;
			}
			logger.debug(manchester);
		} else {
			logger.info("no appropriate solutions found (try increasing the noisePercentage parameter to what was reported as most accurate expression found above)");
		}

		logger.debug("size of candidate set: " + candidates.size());
		boolean showOrderedSolutions = false;
		printBestSolutions(20, showOrderedSolutions);

		printStatistics(true);

		int conceptTests = conceptTestsReasoner + conceptTestsTooWeakList + conceptTestsOverlyGeneralList;
		if (stop) {
			logger.info("Algorithm stopped ("+conceptTests+" descriptions tested).\n");
		} else {
			logger.info("Algorithm terminated successfully ("+conceptTests+" descriptions tested).\n");
            logger.info(rs.toString());
		}		

		totalLearningTime.stop();
		isRunning = false;
	}

	// we apply the operator recursively until all proper refinements up
	// to the maxmimum length are reached
	private void extendNodeProper(ExampleBasedNode node, int maxLength) {
		long propCalcNsStart = System.nanoTime();

		if (writeSearchTree)
			expandedNodes.add(node);

		if (node.getChildren().size() > maxNrOfChildren)
			maxNrOfChildren = node.getChildren().size();

		extendNodeProper(node, node.getConcept(), maxLength, 0);
		node.setHorizontalExpansion(maxLength);

		propernessCalcTimeNs += (System.nanoTime() - propCalcNsStart);
	}

	// for all refinements of concept up to max length, we check whether they
	// are proper
	// and call the method recursively if not
	// recDepth is used only for statistics
	private void extendNodeProper(ExampleBasedNode node, OWLClassExpression concept, int maxLength,
			int recDepth) {

//		System.out.println("node: " + node);
//		System.out.println("concept: " + concept);
//		System.out.println("max length: " + maxLength);
		
		// do not execute methods if algorithm has been stopped (this means that
		// the algorithm
		// will terminate without further reasoning queries)
		if (stop)
			return;

		if (recDepth > maxRecDepth)
			maxRecDepth = recDepth;

		// compute refinements => we must not delete refinements with low
		// horizontal expansion,
		// because they are used in recursive calls of this method later on
		long refinementCalcTimeNsStart = System.nanoTime();
		Set<OWLClassExpression> refinements = operator.refine(concept, maxLength, null);
		refinementCalcTimeNs += System.nanoTime() - refinementCalcTimeNsStart;

		if (refinements.size() > maxNrOfRefinements)
			maxNrOfRefinements = refinements.size();

		long childConceptsDeletionTimeNsStart = System.nanoTime();
		// entferne aus den refinements alle Konzepte, die bereits Kinder des
		// Knotens sind
		// for(Node n : node.getChildren()) {
		// refinements.remove(n.getConcept());
		// }

		// das ist viel schneller, allerdings bekommt man ein anderes candidate
		// set(??)
		refinements.removeAll(node.getChildConcepts());

		childConceptsDeletionTimeNs += System.nanoTime() - childConceptsDeletionTimeNsStart;

		// if(refinements.size()<30) {
		// // System.out.println("refinements: " + refinements);
		// for(OWLClassExpression refinement: refinements)
		// System.out.println("refinement: " + refinement);
		// }

		long evaluateSetCreationTimeNsStart = System.nanoTime();

		// alle Konzepte, die länger als horizontal expansion sind, müssen
		// ausgewertet
		// werden
		TreeSet<OWLClassExpression> toEvaluateConcepts = new TreeSet<OWLClassExpression>();
		Iterator<OWLClassExpression> it = refinements.iterator();
		// for(Concept refinement : refinements) {
		while (it.hasNext()) {

			OWLClassExpression refinement = it.next();
			if (OWLClassExpressionUtils.getLength(refinement) > node.getHorizontalExpansion()) {
				// sagt aus, ob festgestellt wurde, ob refinement proper ist
				// (sagt nicht aus, dass das refinement proper ist!)
				boolean propernessDetected = false;

				// 1. short concept construction
				if (useShortConceptConstruction) {
					// kurzes Konzept konstruieren
					OWLClassExpression shortConcept = ConceptTransformation.getShortConcept(refinement);
					int n = shortConcept.compareTo(concept);
					
					// Konzepte sind gleich also Refinement improper
					if (n == 0) {
						propernessTestsAvoidedByShortConceptConstruction++;
						propernessDetected = true;

//						 System.out.println("refinement " + refinement + 
//								 " can be shortened");
//						 System.exit(0);
					}
				}
				
				// 2. too weak test
				if (!propernessDetected && useTooWeakList) {
					if (refinement instanceof OWLObjectIntersectionOf) {
						boolean tooWeakElement = containsTooWeakElement((OWLObjectIntersectionOf) refinement);
						if (tooWeakElement) {
							propernessTestsAvoidedByTooWeakList++;
							conceptTestsTooWeakList++;
							propernessDetected = true;
							// tooWeakList.add(refinement);

							// Knoten wird direkt erzeugt (es ist buganfällig
							// zwei Plätze
							// zu haben, an denen Knoten erzeugt werden, aber es
							// erscheint
							// hier am sinnvollsten)
							properRefinements.add(refinement);
							tooWeakList.add(refinement);

							ExampleBasedNode newNode = new ExampleBasedNode(refinement, negativeWeight, startNodeBonus, expansionPenaltyFactor, negationPenalty);
							newNode.setHorizontalExpansion(OWLClassExpressionUtils.getLength(refinement) - 1);
							newNode.setTooWeak(true);
							newNode
									.setQualityEvaluationMethod(ExampleBasedNode.QualityEvaluationMethod.TOO_WEAK_LIST);
							node.addChild(newNode);

							// Refinement muss gelöscht werden, da es proper ist
							it.remove();
						}
					}
				}

				// properness konnte nicht vorher ermittelt werden
				if (!propernessDetected) {
					toEvaluateConcepts.add(refinement);
					// if(!res) {
					// System.out.println("already in: " + refinement);
					// Comparator comp = toEvaluateConcepts.comparator();
					// for(OWLClassExpression d : toEvaluateConcepts) {
					// if(comp.compare(d,refinement)==0)
					// System.out.println("see: " + d);
					// }
					// }
				}

			}

			// System.out.println("handled " + refinement + " length: " +
			// refinement.getLength() + " (new size: " +
			// toEvaluateConcepts.size() + ")");

		}
		evaluateSetCreationTimeNs += System.nanoTime() - evaluateSetCreationTimeNsStart;

		// System.out.println("intermediate 1 " +
		// node.getShortDescription(nrOfPositiveExamples, nrOfNegativeExamples,
		// baseURI));

		// System.out.println(toEvaluateConcepts.size());

		Set<OWLClassExpression> improperConcepts = null;
		if (toEvaluateConcepts.size() > 0) {
			// Test aller Konzepte auf properness (mit DIG in nur einer Anfrage)
			if (usePropernessChecks) {
				long propCalcReasoningStart = System.nanoTime();
				improperConcepts = rs.isSuperClassOf(toEvaluateConcepts, concept);
				
				propernessTestsReasoner += toEvaluateConcepts.size();
				// boolean isProper =
				// !learningProblem.getReasonerComponent().subsumes(refinement,
				// concept);
				propernessCalcReasoningTimeNs += System.nanoTime() - propCalcReasoningStart;
			}
		}

		// if(toEvaluateConcepts.size()<10)
		// System.out.println("to evaluate: " + toEvaluateConcepts);
		// else
		// System.out.println("to evaluate: more than 10");

		long improperConceptsRemovalTimeNsStart = System.nanoTime();
		// die improper Konzepte werden von den auszuwertenden gelöscht, d.h.
		// alle proper concepts bleiben übrig (einfache Umbenennung)
		if (improperConcepts != null)
			toEvaluateConcepts.removeAll(improperConcepts);
		Set<OWLClassExpression> properConcepts = toEvaluateConcepts;
		// alle proper concepts von refinements löschen
		refinements.removeAll(properConcepts);
		improperConceptsRemovalTimeNs += System.nanoTime() - improperConceptsRemovalTimeNsStart;

		// if(refinements.size()<10)
		// System.out.println("refinements: " + refinements);
		// else
		// System.out.println("refinements: more than 10");
		//		
		// System.out.println("improper concepts: " + improperConcepts);

		for (OWLClassExpression refinement : properConcepts) {
			long redundancyCheckTimeNsStart = System.nanoTime();
			boolean nonRedundant = properRefinements.add(refinement);
			redundancyCheckTimeNs += System.nanoTime() - redundancyCheckTimeNsStart;

			if (!nonRedundant)
				redundantConcepts++;

			// es wird nur ein neuer Knoten erzeugt, falls das Konzept nicht
			// schon existiert
			if (nonRedundant) {

				// newly created node
				ExampleBasedNode newNode = new ExampleBasedNode(refinement, negativeWeight, startNodeBonus, expansionPenaltyFactor, negationPenalty);
				// die -1 ist wichtig, da sonst keine gleich langen Refinements
				// für den neuen Knoten erlaubt wären z.B. person => male
				newNode.setHorizontalExpansion(OWLClassExpressionUtils.getLength(refinement) - 1);

				boolean qualityKnown = false;
				int quality = -2;

				// overly general list verwenden
				if (useOverlyGeneralList && refinement instanceof OWLObjectUnionOf) {
					if (containsOverlyGeneralElement((OWLObjectUnionOf) refinement)) {
						conceptTestsOverlyGeneralList++;
						// quality = getNumberOfNegatives();
						quality = nrOfNegativeExamples;
						qualityKnown = true;
						newNode
								.setQualityEvaluationMethod(ExampleBasedNode.QualityEvaluationMethod.OVERLY_GENERAL_LIST);
						newNode.setCoveredExamples(positiveExamples, negativeExamples);
					}

				}

				// Qualität des Knotens auswerten
				if (!qualityKnown) {
					long propCalcReasoningStart2 = System.nanoTime();
					conceptTestsReasoner++;

					// quality = coveredNegativesOrTooWeak(refinement);

					// determine individuals which have not been covered yet
					// (more efficient than full retrieval)
					Set<OWLIndividual> coveredPositives = node.getCoveredPositives();
					Set<OWLIndividual> newlyCoveredPositives = new HashSet<OWLIndividual>();

					// calculate how many pos. examples are not covered by the
					// parent node of the refinement
					int misclassifiedPositives = nrOfPositiveExamples - coveredPositives.size();

					// iterate through all covered examples (examples which are
					// not
					// covered do not need to be tested, because they remain
					// uncovered);
					// DIG will be slow if we send each reasoner request
					// individually
					// (however if we send everything in one request, too many
					// instance checks
					// are performed => rely on fast instance checker)
					for (OWLIndividual i : coveredPositives) {
						// TODO: move code to a separate function
						if (quality != -1) {
							boolean covered = rs.hasType(refinement, i);
							if (!covered)
								misclassifiedPositives++;
							else
								newlyCoveredPositives.add(i);

							if (misclassifiedPositives > allowedMisclassifications)
								quality = -1;

						}
					}

					Set<OWLIndividual> newlyCoveredNegatives = null;
					if (quality != -1) {
						Set<OWLIndividual> coveredNegatives = node.getCoveredNegatives();
						newlyCoveredNegatives = new HashSet<OWLIndividual>();

						for (OWLIndividual i : coveredNegatives) {
							boolean covered = rs.hasType(refinement, i);
							if (covered)
								newlyCoveredNegatives.add(i);
						}
					}

					propernessCalcReasoningTimeNs += System.nanoTime() - propCalcReasoningStart2;
					newNode
							.setQualityEvaluationMethod(ExampleBasedNode.QualityEvaluationMethod.REASONER);
					if (quality != -1) {
						// quality is the number of misclassifications (if it is
						// not too weak)
						quality = (nrOfPositiveExamples - newlyCoveredPositives.size())
								+ newlyCoveredNegatives.size();
						newNode.setCoveredExamples(newlyCoveredPositives, newlyCoveredNegatives);
					}

				}

				if (quality == -1) {
					newNode.setTooWeak(true);
					// Blacklist für too weak concepts
					tooWeakList.add(refinement);
				} else {
					// Lösung gefunden
					if (quality >= 0 && quality <= allowedMisclassifications) {
						solutions.add(newNode);
					}

					newCandidates.add(newNode);

					// we need to make sure that all positives are covered
					// before adding something to the overly general list
					if ((newNode.getCoveredPositives().size() == nrOfPositiveExamples)
							&& quality == nrOfNegativeExamples)
						overlyGeneralList.add(refinement);

				}

				// System.out.println(newNode.getConcept() + " " + quality);
				node.addChild(newNode);
				
				// it is often useful to continue expanding until a longer node is
				// reached (to replace atomic concepts with more specific ones)
				if(forceRefinementLengthIncrease && !newNode.isTooWeak()) {
					// extend node again if its concept has the same length 
					if(OWLClassExpressionUtils.getLength(node.getConcept()) == OWLClassExpressionUtils.getLength(newNode.getConcept())) {
						extendNodeProper(newNode, refinement, maxLength, recDepth + 1);
					}
				}				
				
			}
		}

		// es sind jetzt noch alle Konzepte übrig, die improper refinements sind
		// auf jedem dieser Konzepte wird die Funktion erneut aufgerufen, da
		// sich
		// proper refinements ergeben könnten
		for (OWLClassExpression refinement : refinements) {
			 for(int i=0; i<=recDepth; i++)
			 System.out.print(" ");
			 System.out.println("call: " + refinement + " [maxLength " +
			 maxLength + ", rec depth " + recDepth + "]");

			// check for redundancy (otherwise we may run into very
			// time-intensive loops,
			// see planned JUnit test case $x)

			long redundancyCheckTimeNsStart = System.nanoTime();
			boolean redundant = properRefinements.contains(refinement);
			redundancyCheckTimeNs += System.nanoTime() - redundancyCheckTimeNsStart;

			if (!redundant) {
<<<<<<< HEAD
//				System.out.println("node " + node);
//				System.out.println("refinement " + refinement);
=======
				System.out.println("node " + node);
				System.out.println("refinement " + refinement);
				
>>>>>>> 868c2f3d
				extendNodeProper(node, refinement, maxLength, recDepth + 1);
			}
			
			// for(int i=0; i<=recDepth; i++)
			// System.out.print(" ");
			// System.out.println("finished: " + refinement + " [maxLength " +
			// maxLength + "]");
			// System.exit(0);
		}
	}

	
	
	private void printStatistics(boolean finalStats) {
		// TODO: viele Tests haben ergeben, dass man nie 100% mit der
		// Zeitmessung abdecken
		// kann (zum einen weil Stringausgabe verzögert erfolgt und zum anderen
		// weil
		// Funktionsaufrufe, garbage collection, Zeitmessung selbst auch Zeit
		// benötigt);
		// es empfiehlt sich folgendes Vorgehen:
		// - Messung der Zeit eines Loops im Algorithmus
		// - Messung der Zeit für alle node extensions innerhalb eines Loops
		// => als Normalisierungsbasis empfehlen sich dann die Loopzeit statt
		// Algorithmuslaufzeit
		// ... momentan kann es aber auch erstmal so lassen

		long algorithmRuntime = System.nanoTime() - algorithmStartTime;

		if (!finalStats) {

			ExampleBasedNode bestNode = candidatesStable.last();
			// double accuracy = 100 * ((bestNode.getCoveredPositives().size()
			// + nrOfNegativeExamples -
			// bestNode.getCoveredNegatives().size())/(double)nrOfExamples);
			// Refinementoperator auf Konzept anwenden
			// String bestNodeString = "currently best node: " + bestNode + "
			// accuracy: " + df.format(accuracy) + "%";
			logger.debug("start node: "
					+ startNode.getShortDescription(nrOfPositiveExamples, nrOfNegativeExamples,
							baseURI, prefixes));
			String bestNodeString = "currently best node: "
					+ bestNode.getShortDescription(nrOfPositiveExamples, nrOfNegativeExamples,
							baseURI, prefixes);

			// searchTree += bestNodeString + "\n";
			logger.debug(bestNodeString);
			logger.trace(bestNode.getStats(nrOfPositiveExamples, nrOfNegativeExamples));
			if (bestNode.getCoveredNegatives().size() <= 5)
				logger.trace("covered negs: " + bestNode.getCoveredNegatives());
			String expandedNodeString = "next expanded node: "
					+ candidates.last().getShortDescription(nrOfPositiveExamples,
							nrOfNegativeExamples, baseURI, prefixes);
			// searchTree += expandedNodeString + "\n";
			logger.debug(expandedNodeString);
			logger.debug("algorithm runtime " + Helper.prettyPrintNanoSeconds(algorithmRuntime));
			logger.debug("size of candidate set: " + candidates.size());
			// System.out.println("properness max recursion depth: " +
			// maxRecDepth);
			// System.out.println("max. number of one-step refinements: " +
			// maxNrOfRefinements);
			// System.out.println("max. number of children of a node: " +
			// maxNrOfChildren);
			logger.debug("subsumption time: "
					+ Helper.prettyPrintNanoSeconds(rs.getSubsumptionReasoningTimeNs()));
			logger.debug("instance check time: "
					+ Helper.prettyPrintNanoSeconds(rs.getInstanceCheckReasoningTimeNs()));
			logger.debug("retrieval time: "
					+ Helper.prettyPrintNanoSeconds(rs.getRetrievalReasoningTimeNs()));
		}

		if (computeBenchmarkInformation) {

			long reasoningTime = rs.getOverallReasoningTimeNs();
			double reasoningPercentage = 100 * reasoningTime / (double) algorithmRuntime;
			long propWithoutReasoning = propernessCalcTimeNs - propernessCalcReasoningTimeNs;
			double propPercentage = 100 * propWithoutReasoning / (double) algorithmRuntime;
			double deletionPercentage = 100 * childConceptsDeletionTimeNs
					/ (double) algorithmRuntime;
			long subTime = rs.getSubsumptionReasoningTimeNs();
			double subPercentage = 100 * subTime / (double) algorithmRuntime;
			double refinementPercentage = 100 * refinementCalcTimeNs / (double) algorithmRuntime;
			double redundancyCheckPercentage = 100 * redundancyCheckTimeNs
					/ (double) algorithmRuntime;
			double evaluateSetCreationTimePercentage = 100 * evaluateSetCreationTimeNs
					/ (double) algorithmRuntime;
			double improperConceptsRemovalTimePercentage = 100 * improperConceptsRemovalTimeNs
					/ (double) algorithmRuntime;
			double mComputationTimePercentage = 100 * operator.mComputationTimeNs
					/ (double) algorithmRuntime;
			double topComputationTimePercentage = 100 * operator.topComputationTimeNs
					/ (double) algorithmRuntime;
			double cleanTimePercentage = 100 * ConceptTransformation.cleaningTimeNs
					/ (double) algorithmRuntime;
			double onnfTimePercentage = 100 * ConceptTransformation.onnfTimeNs
					/ (double) algorithmRuntime;
			double shorteningTimePercentage = 100 * ConceptTransformation.shorteningTimeNs
					/ (double) algorithmRuntime;

			logger.debug("reasoning percentage: " + df.format(reasoningPercentage) + "%");
			logger.debug("   subsumption check time: " + df.format(subPercentage) + "%");
			logger.debug("proper calculation percentage (wo. reasoning): "
					+ df.format(propPercentage) + "%");
			logger.debug("   deletion time percentage: " + df.format(deletionPercentage) + "%");
			logger.debug("   refinement calculation percentage: " + df.format(refinementPercentage)
					+ "%");
			logger.debug("      m calculation percentage: " + df.format(mComputationTimePercentage)
					+ "%");
			logger.debug("      top calculation percentage: "
					+ df.format(topComputationTimePercentage) + "%");
			logger.debug("   redundancy check percentage: " + df.format(redundancyCheckPercentage)
					+ "%");
			logger.debug("   evaluate set creation time percentage: "
					+ df.format(evaluateSetCreationTimePercentage) + "%");
			logger.debug("   improper concepts removal time percentage: "
					+ df.format(improperConceptsRemovalTimePercentage) + "%");
			logger.debug("clean time percentage: " + df.format(cleanTimePercentage) + "%");
			logger.debug("onnf time percentage: " + df.format(onnfTimePercentage) + "%");
			logger
					.debug("shortening time percentage: " + df.format(shorteningTimePercentage)
							+ "%");
		}

		logger.debug("properness tests (reasoner/short concept/too weak list): "
				+ propernessTestsReasoner + "/" + propernessTestsAvoidedByShortConceptConstruction
				+ "/" + propernessTestsAvoidedByTooWeakList);
		logger
				.debug("concept tests (reasoner/too weak list/overly general list/redundant concepts): "
						+ conceptTestsReasoner
						+ "/"
						+ conceptTestsTooWeakList
						+ "/"
						+ conceptTestsOverlyGeneralList + "/" + redundantConcepts);
	}

	// @SuppressWarnings({"unused"})
	// private int coveredNegativesOrTooWeak(OWLClassExpression concept) {
	// if(posOnly)
	// return
	// posOnlyLearningProblem.coveredPseudoNegativeExamplesOrTooWeak(concept);
	// else
	// return learningProblem.coveredNegativeExamplesOrTooWeak(concept);
	// }

	// private int getNumberOfNegatives() {
	// if(posOnly)
	// return posOnlyLearningProblem.getPseudoNegatives().size();
	// else
	// return learningProblem.getNegativeExamples().size();
	// }

	private boolean containsTooWeakElement(OWLObjectIntersectionOf mc) {
		for (OWLClassExpression child : mc.getOperands()) {
			if (tooWeakList.contains(child))
				return true;
		}
		return false;
	}

	private boolean containsOverlyGeneralElement(OWLObjectUnionOf md) {
		for (OWLClassExpression child : md.getOperands()) {
			if (overlyGeneralList.contains(child))
				return true;
		}
		return false;
	}

	// TODO: investigate whether it makes sense not to store all individuals
	// in the nodes, but instead perform instance checks in tree traversal
	// (it is only run in large intervals so it shouldn't be too expensive)
	private void traverseTree() {
		// ExampleBasedNode startNode = candidatesStable.last();
		ExampleBasedNode startNode = findBestTraversalStartNode();
		OWLClassExpression currentDescription = startNode.getConcept();
		Set<OWLIndividual> currentCoveredPos = startNode.getCoveredPositives();
		Set<OWLIndividual> currentCoveredNeg = startNode.getCoveredNegatives();
		double currentAccuracy = startNode.getAccuracy(nrOfPositiveExamples, nrOfNegativeExamples);
		int currentMisclassifications = nrOfPositiveExamples - currentCoveredPos.size()
				+ currentCoveredNeg.size();
		logger.debug("tree traversal start node "
				+ startNode
						.getShortDescription(nrOfPositiveExamples, nrOfNegativeExamples, baseURI, prefixes));
		logger.debug("tree traversal start accuracy: " + currentAccuracy);
		int i = 0;
		// start from the most promising nodes
		NavigableSet<ExampleBasedNode> reverseView = candidatesStable.descendingSet();
		for (ExampleBasedNode currNode : reverseView) {
			// compute covered positives and negatives
			SortedSet<OWLIndividual> newCoveredPositives = new TreeSet<OWLIndividual>(currentCoveredPos);
			newCoveredPositives.retainAll(currNode.getCoveredPositives());
			SortedSet<OWLIndividual> newCoveredNegatives = new TreeSet<OWLIndividual>(currentCoveredNeg);
			newCoveredNegatives.retainAll(currNode.getCoveredNegatives());

			// compute the accuracy we would get by adding this node
			double accuracy = (newCoveredPositives.size() + nrOfNegativeExamples - newCoveredNegatives
					.size())
					/ (double) (nrOfPositiveExamples + nrOfNegativeExamples);
			int misclassifications = nrOfPositiveExamples - newCoveredPositives.size()
					+ newCoveredNegatives.size();
			int misclassifiedPositives = nrOfPositiveExamples - newCoveredPositives.size();

			int lostPositives = currentCoveredPos.size() - newCoveredPositives.size();

			// TODO: maybe we should also consider a minimum improvement when
			// adding something
			// otherwise we could overfit
			// we give double weith to lost positives, i.e. when one positive is
			// lost at least
			// two negatives need to be uncovered
			boolean consider = (misclassifications + lostPositives < currentMisclassifications)
					&& (misclassifiedPositives <= allowedMisclassifications);
			// boolean consider = (misclassifications <
			// currentMisclassifications) &&
			// (misclassifiedPositives <= allowedMisclassifications);

			// concept has been chosen, so construct it
			if (consider) {

				// construct a new concept as intersection of both
				OWLClassExpression mc = dataFactory.getOWLObjectIntersectionOf(currentDescription, currNode.getConcept());

				mc = ConceptTransformation.cleanConceptNonRecursive(mc);
				ConceptTransformation.transformToOrderedNegationNormalFormNonRecursive(mc);

				// System.out.println("extended concept to: " + mc);
				logger.debug("misclassifications: " + misclassifications);
				logger.debug("misclassified positives: " + misclassifiedPositives);
				logger.debug("accuracy: " + accuracy);

				// update variables
				currentDescription = mc;
				currentCoveredPos = newCoveredPositives;
				currentCoveredNeg = newCoveredNegatives;
				currentMisclassifications = misclassifications;
				currentAccuracy = accuracy;

				if (accuracy > 1 - noise) {
					logger.info("traversal found " + mc);
					logger.info("accuracy: " + accuracy);
					System.exit(0);
				}
			}

			i++;
			if (i == 1000)
				break;
		}

	}

	// we look for a node covering many positives and hopefully
	// few negatives; we give a strong penalty on uncovered positives
	private ExampleBasedNode findBestTraversalStartNode() {
		// 2 points for each covered pos + 1 point for each uncovered neg
		int currScore = 0;
		int i = 0;
		ExampleBasedNode currNode = null;
		NavigableSet<ExampleBasedNode> reverseView = candidatesStable.descendingSet();
		for (ExampleBasedNode node : reverseView) {
			int score = 2 * node.getCoveredPositives().size()
					+ (nrOfNegativeExamples - node.getCoveredNegatives().size());
			if (score > currScore) {
				currScore = score;
				currNode = node;
			}
			i++;
			// limit search because stable candidate set can grow very large
			if (i == 10000)
				break;
		}
		return currNode;
	}

	private void reduceCandidates() {
		Iterator<ExampleBasedNode> it = candidatesStable.descendingIterator();
		Set<ExampleBasedNode> promisingNodes = new HashSet<ExampleBasedNode>();
		int i = 0;
		while (it.hasNext() && promisingNodes.size() < candidatePostReductionSize) {
			ExampleBasedNode node = it.next();
			// System.out.println(node.getShortDescription(nrOfPositiveExamples,
			// nrOfNegativeExamples, baseURI));
			// first criterion: the considered node should have an accuracy gain
			// over its parent
			// (avoids to use only the most promising node + all its refinements
			// with equal accuracy)
			boolean hasAccuracyGain = (node.getParent() == null)
					|| (node.getCoveredPositives().size() != node.getParent().getCoveredPositives()
							.size())
					|| (node.getCoveredNegatives().size() != node.getParent().getCoveredNegatives()
							.size());
			// second criterion: uncovered positives; it does not make much
			// sense to pick nodes with
			// low potential for reaching a solution (already at the limit of
			// misclassified positives)
			int misclassifiedPositives = nrOfPositiveExamples - node.getCoveredPositives().size();
			boolean hasRefinementPotential = (misclassifiedPositives <= Math
					.floor(0.65d * allowedMisclassifications));
			boolean keep = hasAccuracyGain && hasRefinementPotential;
			if (keep) {
				promisingNodes.add(node);
			}
			i++;
		}
		candidates.retainAll(promisingNodes);
		logger.debug("searched " + i + " nodes and picked the following promising descriptions:");
		for (ExampleBasedNode node : promisingNodes)
			logger.debug(node.getShortDescription(nrOfPositiveExamples, nrOfNegativeExamples,
					baseURI, prefixes));
	}

	/*
	 * private Set<OWLIndividual> computeQuality(OWLClassExpression refinement, Set<OWLIndividual>
	 * coveredPositives) { Set<OWLIndividual> ret = new TreeSet<OWLIndividual>();
	 * int misclassifications; for(OWLIndividual i : coveredPositives) { boolean
	 * covered = rs.instanceCheck(refinement, i); if(!covered)
	 * misclassifications++; else ret.add(i);
	 * 
	 * if(misclassifications > allowedMisclassifications) return null; } }
	 */

	public void stop() {
		stop = true;
	}

	public OWLClassExpression getBestSolution() {
		return candidatesStable.last().getConcept();
	}

	public List<OWLClassExpression> getCurrentlyBestDescriptions() {
		List<OWLClassExpression> best = new LinkedList<OWLClassExpression>();
		int i = 0;
		int nrOfSolutions = 200;
		for (ExampleBasedNode n : candidatesStable.descendingSet()) {
			best.add(n.getConcept());
			if (i == nrOfSolutions)
				return best;
			i++;
		}
		return best;
	}
	
	public TreeSet<EvaluatedDescriptionPosNeg> getCurrentlyBestEvaluatedDescriptions() {
		Iterator<ExampleBasedNode> it = candidatesStable.descendingIterator();
		int count = 0;
		TreeSet<EvaluatedDescriptionPosNeg> cbd = new TreeSet<EvaluatedDescriptionPosNeg>(edComparator);
		while(it.hasNext()) {
			ExampleBasedNode eb = it.next();
			cbd.add(new EvaluatedDescriptionPosNeg(eb.getConcept(), getScore(eb.getConcept())));
			// return a maximum of 200 elements (we need a maximum, because the
			// candidate set can be very large)
			if (count > 200)
				return cbd;
			count++;
		}
		return cbd;
	}
	

	public void printBestSolutions(int nrOfSolutions, boolean showOrderedSolutions) {
		// QUALITY: could be optimized
		if (!logger.isTraceEnabled()) {
			return;
		}
		// if(!logger.getLevel().toString().equalsIgnoreCase("TRACE"))return;
		if (nrOfSolutions == 0)
			nrOfSolutions = candidatesStable.size();
		int i = 0;
		for (ExampleBasedNode n : candidatesStable.descendingSet()) {
			if (n.getAccuracy(nrOfPositiveExamples, nrOfNegativeExamples) < 1)
				break;
			logger.trace("best: "
					+ n.getShortDescription(nrOfPositiveExamples, nrOfNegativeExamples, baseURI, prefixes));
			if (i == nrOfSolutions)
				break;
			i++;
		}

		if (showOrderedSolutions) {
			logger.trace("ordered by generality (most special solutions first):");
			SubsumptionComparator sc = new SubsumptionComparator(rs);
			SortedSet<OWLClassExpression> solutionsOrderedBySubsumption = new TreeSet<OWLClassExpression>(sc);
//			solutionsOrderedBySubsumption.addAll(solutions);
			for (OWLClassExpression d : solutionsOrderedBySubsumption)
				logger.trace("special: " + d);
			throw new Error("implementation needs to be updated to show ordered solutions");			
		}
		/*
		 * for (int j = 0; j < solutions.size(); j++) { OWLClassExpression d =
		 * solutions.get(j); logger.trace(d.toString()); }
		 */

	}

	public ScorePosNeg getSolutionScore() {
		return (ScorePosNeg) learningProblem.computeScore(getBestSolution());
	}

	private ScorePosNeg getScore(OWLClassExpression d) {
		return (ScorePosNeg) learningProblem.computeScore(d);
	}

	public ExampleBasedNode getStartNode() {
		return startNode;
	}
	
	/**
	 * In this function it is calculated whether the algorithm should stop.
	 * This is not always depends whether an actual solution was found
	 * The algorithm stops if:
	 * 1. the object attribute stop is set to true (possibly by an outside source)
	 * 2. the maximimum execution time is reached
	 * 3. the maximum number of class OWLClassExpression tests is reached
	 *
	 * Continuation criteria and result improvement
	 * The algorithm continues (although it would normally stop) if
	 * 1. Minimum execution time is not reached (default 0)
	 * 2. not enough good solutions are found (default 1)
	 * otherwise it stops
	 * 
	 * @return true if the algorithm should stop, this is mostly indepent of the question if a solution was found
	 */
	private boolean isTerminationCriteriaReached(){
		if(this.stop){
			return true;
		}
//		System.out.println("ssssss");
		long totalTimeNeeded = System.currentTimeMillis() - this.runtime;
		long maxMilliSeconds = maxExecutionTimeInSeconds * 1000;
		long minMilliSeconds = minExecutionTimeInSeconds * 1000;
		int conceptTests = conceptTestsReasoner + conceptTestsTooWeakList + conceptTestsOverlyGeneralList;
		boolean result = false;
		
		//ignore default
		if (maxExecutionTimeInSeconds == 0)
			result = false;
		//alreadyReached
		else if (maxExecutionTimeAlreadyReached)
			return true;
		//test
		else if (maxMilliSeconds < totalTimeNeeded) {
			this.stop();
			logger.info("Maximum time (" + maxExecutionTimeInSeconds
					+ " seconds) reached, stopping now...");
			maxExecutionTimeAlreadyReached = true;
			return true;
		}
		
		//ignore default
		if(maxClassDescriptionTests == 0) 
			result = false;
		//test
		else if(conceptTests >= maxClassDescriptionTests){
			logger.info("Maximum Class OWLClassExpression tests (" + maxClassDescriptionTests
					+ " tests [actual: "+conceptTests+"]) reached, stopping now...");
			return true;
		}
		
		// we stop if sufficiently many solutions (concepts fitting the noise parameter) have been 
		// reached - unless this termination criterion is switched off using terminateOnNoiseReached = false
		if (guaranteeXgoodAlreadyReached){
			result = true;
		} else if(solutions.size() >= guaranteeXgoodDescriptions && terminateOnNoiseReached) {
				if(guaranteeXgoodDescriptions != 1) {
					logger.info("Minimum number (" + guaranteeXgoodDescriptions
							+ ") of good descriptions reached.");
					
					guaranteeXgoodAlreadyReached = true;
					result = true;
				}
		}
		
				
		if (minExecutionTimeAlreadyReached){
			result = result && true;
		}else if(minMilliSeconds < totalTimeNeeded) {
			if(minExecutionTimeInSeconds != 0) {
				logger.info("Minimum time (" + minExecutionTimeInSeconds
						+ " seconds) reached.");
			}
			minExecutionTimeAlreadyReached = true;
			result = result && true;
		}else {
			result = false;
		} 
		
		return result;
	
	}
	
	public boolean isRunning() {
		return isRunning;
	}
}<|MERGE_RESOLUTION|>--- conflicted
+++ resolved
@@ -878,14 +878,8 @@
 			redundancyCheckTimeNs += System.nanoTime() - redundancyCheckTimeNsStart;
 
 			if (!redundant) {
-<<<<<<< HEAD
 //				System.out.println("node " + node);
 //				System.out.println("refinement " + refinement);
-=======
-				System.out.println("node " + node);
-				System.out.println("refinement " + refinement);
-				
->>>>>>> 868c2f3d
 				extendNodeProper(node, refinement, maxLength, recDepth + 1);
 			}
 			
