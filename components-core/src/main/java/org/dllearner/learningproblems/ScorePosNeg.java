--- conflicted
+++ resolved
@@ -20,41 +20,28 @@
 package org.dllearner.learningproblems;
 
 import java.util.Set;
-import java.util.Map.Entry;
 
 import org.dllearner.core.Score;
-<<<<<<< HEAD
-import org.dllearner.core.owl.Entity;
-import org.dllearner.core.owl.Individual;
-=======
-import org.semanticweb.owlapi.model.OWLIndividual;
->>>>>>> 52b4953f
+import org.semanticweb.owlapi.model.OWLEntity;
 
 /**
- * The score class is used to store how well a class OWLClassExpression did
+ * The score class is used to store how well a class description did
  * on a learning problem.
  * 
  * @author Jens Lehmann
  *
  */
-public abstract class ScorePosNeg<T extends Entity> extends Score {
+public abstract class ScorePosNeg<T extends OWLEntity> extends Score {
 	
 	private static final long serialVersionUID = -4646131678864109469L;
 
 	public abstract double getScoreValue();
 	
 	// example coverage
-<<<<<<< HEAD
 	public abstract Set<T> getCoveredPositives();
 	public abstract Set<T> getCoveredNegatives();
 	public abstract Set<T> getNotCoveredPositives();
 	public abstract Set<T> getNotCoveredNegatives();	
-=======
-	public abstract Set<OWLIndividual> getCoveredPositives();
-	public abstract Set<OWLIndividual> getCoveredNegatives();
-	public abstract Set<OWLIndividual> getNotCoveredPositives();
-	public abstract Set<OWLIndividual> getNotCoveredNegatives();	
->>>>>>> 52b4953f
 	
 	/**
 	 * The score of a concept depends on how good it classifies the
@@ -67,6 +54,6 @@
 	 * @param newLength Length of the concept.
 	 * @return Score.
 	 */
-	public abstract ScorePosNeg getModifiedLengthScore(int newLength);
+	public abstract ScorePosNeg<T> getModifiedLengthScore(int newLength);
 	
 }