--- conflicted
+++ resolved
@@ -77,20 +77,6 @@
 	 */
 	@Override
 	public void init() throws ComponentInitException {
-<<<<<<< HEAD
-		OWLClass missingExample = Helper.checkConcepts(getReasoner(), positiveExamples);
-		if (missingExample != null) {
-			throw new ComponentInitException("Some pos. examples (e.g. \"" + missingExample + "\") do not exist. " +
-					"Make sure you spelled it correctly.");
-		}
-
-		missingExample = Helper.checkConcepts(getReasoner(), negativeExamples);
-		if (missingExample != null) {
-			throw new ComponentInitException("Some neg. examples (e.g. \"" + missingExample + "\") do not exist. " +
-					"Make sure you spelled it correctly.");
-		}
-
-=======
 		if (positiveExamples.isEmpty()) {
 			logger.warn("No positive examples set");
 		}
@@ -119,8 +105,7 @@
 				}
 			}
 		}
-		
->>>>>>> c15cc4c0
+
 		initialized = true;
 	}
 
