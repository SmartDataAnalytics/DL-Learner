--- conflicted
+++ resolved
@@ -50,16 +50,7 @@
     // components must be listed here if they should be supported in interfaces
     // (CLI, GUI, Web Service) and scripts (HTML documentation generator)
     private static List<String> componentClassNames = new ArrayList<String>  ( Arrays.asList(new String[]{
-<<<<<<< HEAD
-            "org.dllearner.algorithms.celoe.CELOE",
-            "org.dllearner.algorithms.celoe.PCELOE",
-            "org.dllearner.algorithms.el.ELLearningAlgorithm",
-            "org.dllearner.algorithms.el.ELLearningAlgorithmDisjunctive",
-            "org.dllearner.algorithms.fuzzydll.FuzzyCELOE",
-            "org.dllearner.algorithms.BruteForceLearner",
-            "org.dllearner.algorithms.RandomGuesser",
             "org.dllearner.algorithms.NaiveALLearner",
-=======
             "org.dllearner.algorithms.celoe.CELOE", 
 //            "org.dllearner.algorithms.celoe.PCELOE",
             "org.dllearner.algorithms.elcopy.ELLearningAlgorithm",
@@ -67,7 +58,6 @@
 //            "org.dllearner.algorithms.fuzzydll.FuzzyCELOE",   
 //            "org.dllearner.algorithms.BruteForceLearner",
 //            "org.dllearner.algorithms.RandomGuesser",
->>>>>>> 52b4953f
             "org.dllearner.algorithms.properties.DisjointObjectPropertyAxiomLearner",
             "org.dllearner.algorithms.properties.EquivalentObjectPropertyAxiomLearner",
             "org.dllearner.algorithms.properties.FunctionalObjectPropertyAxiomLearner",
