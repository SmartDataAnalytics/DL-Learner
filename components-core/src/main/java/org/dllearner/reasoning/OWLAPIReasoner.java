/**
 * Copyright (C) 2007-2011, Jens Lehmann
 *
 * This file is part of DL-Learner.
 *
 * DL-Learner is free software; you can redistribute it and/or modify
 * it under the terms of the GNU General Public License as published by
 * the Free Software Foundation; either version 3 of the License, or
 * (at your option) any later version.
 *
 * DL-Learner is distributed in the hope that it will be useful,
 * but WITHOUT ANY WARRANTY; without even the implied warranty of
 * MERCHANTABILITY or FITNESS FOR A PARTICULAR PURPOSE.  See the
 * GNU General Public License for more details.
 *
 * You should have received a copy of the GNU General Public License
 * along with this program.  If not, see <http://www.gnu.org/licenses/>.
 */

package org.dllearner.reasoning;

import java.net.MalformedURLException;
import java.net.URL;
import java.util.ArrayList;
import java.util.Arrays;
import java.util.Collection;
import java.util.Collections;
import java.util.HashMap;
import java.util.HashSet;
import java.util.Iterator;
import java.util.List;
import java.util.Map;
import java.util.Set;
import java.util.SortedSet;
import java.util.TreeMap;
import java.util.TreeSet;

import org.apache.log4j.Level;
import org.apache.log4j.Logger;
import org.dllearner.core.AbstractReasonerComponent;
import org.dllearner.core.ComponentAnn;
import org.dllearner.core.ComponentInitException;
import org.dllearner.core.KnowledgeSource;
import org.dllearner.core.config.ConfigOption;
import org.dllearner.kb.OWLAPIOntology;
import org.dllearner.kb.OWLOntologyKnowledgeSource;
import org.dllearner.utilities.owl.OWLClassExpressionMinimizer;
import org.semanticweb.HermiT.Reasoner.ReasonerFactory;
import org.semanticweb.elk.owlapi.ElkReasonerFactory;
import org.semanticweb.owlapi.apibinding.OWLManager;
import org.semanticweb.owlapi.model.AddAxiom;
import org.semanticweb.owlapi.model.AddImport;
import org.semanticweb.owlapi.model.IRI;
import org.semanticweb.owlapi.model.OWLAnnotation;
import org.semanticweb.owlapi.model.OWLAxiom;
import org.semanticweb.owlapi.model.OWLClass;
import org.semanticweb.owlapi.model.OWLClassExpression;
import org.semanticweb.owlapi.model.OWLDataFactory;
import org.semanticweb.owlapi.model.OWLDataProperty;
import org.semanticweb.owlapi.model.OWLDataPropertyRangeAxiom;
import org.semanticweb.owlapi.model.OWLDataRange;
import org.semanticweb.owlapi.model.OWLDatatype;
import org.semanticweb.owlapi.model.OWLEntity;
import org.semanticweb.owlapi.model.OWLImportsDeclaration;
import org.semanticweb.owlapi.model.OWLIndividual;
import org.semanticweb.owlapi.model.OWLLiteral;
import org.semanticweb.owlapi.model.OWLNamedIndividual;
import org.semanticweb.owlapi.model.OWLObject;
import org.semanticweb.owlapi.model.OWLObjectProperty;
import org.semanticweb.owlapi.model.OWLObjectPropertyExpression;
import org.semanticweb.owlapi.model.OWLOntology;
import org.semanticweb.owlapi.model.OWLOntologyChange;
import org.semanticweb.owlapi.model.OWLOntologyChangeException;
import org.semanticweb.owlapi.model.OWLOntologyCreationException;
import org.semanticweb.owlapi.model.OWLOntologyFormat;
import org.semanticweb.owlapi.model.OWLOntologyManager;
import org.semanticweb.owlapi.model.RemoveAxiom;
import org.semanticweb.owlapi.owllink.OWLlinkHTTPXMLReasonerFactory;
import org.semanticweb.owlapi.owllink.OWLlinkReasonerConfiguration;
import org.semanticweb.owlapi.reasoner.BufferingMode;
import org.semanticweb.owlapi.reasoner.FreshEntityPolicy;
import org.semanticweb.owlapi.reasoner.IndividualNodeSetPolicy;
import org.semanticweb.owlapi.reasoner.InferenceType;
import org.semanticweb.owlapi.reasoner.Node;
import org.semanticweb.owlapi.reasoner.NodeSet;
import org.semanticweb.owlapi.reasoner.NullReasonerProgressMonitor;
import org.semanticweb.owlapi.reasoner.OWLReasoner;
import org.semanticweb.owlapi.reasoner.OWLReasonerConfiguration;
import org.semanticweb.owlapi.reasoner.OWLReasonerFactory;
import org.semanticweb.owlapi.reasoner.ReasonerProgressMonitor;
import org.semanticweb.owlapi.reasoner.SimpleConfiguration;
import org.semanticweb.owlapi.vocab.OWL2Datatype;
import org.semanticweb.owlapi.vocab.PrefixOWLOntologyFormat;
import org.springframework.beans.propertyeditors.StringTrimmerEditor;

import uk.ac.manchester.cs.jfact.JFactFactory;
import uk.ac.manchester.cs.owl.owlapi.OWLDataFactoryImpl;

import com.clarkparsia.owlapi.explanation.PelletExplanation;
import com.clarkparsia.pellet.owlapiv3.PelletReasonerFactory;
import com.google.common.collect.HashMultimap;
import com.google.common.collect.Multimap;
import com.google.common.collect.Sets;

import de.tudresden.inf.lat.cel.owlapi.CelReasoner;
import eu.trowl.owlapi3.rel.reasoner.dl.RELReasonerFactory;

/**
 * Mapping to OWL API reasoner interface. The OWL API currently
 * supports three reasoners: FaCT++, HermiT, Pellet, ELK, CEL and TrOWL. FaCT++ is connected
 * using JNI and native libraries, while the others are pure Java
 * libraries.
 *
 * @author Jens Lehmann
 */
@ComponentAnn(name = "OWL API Reasoner", shortName = "oar", version = 0.8)
public class OWLAPIReasoner extends AbstractReasonerComponent {

//	private static Logger logger = Logger
//	.getLogger(OWLAPIReasoner.class);

    //private String reasonerType = "pellet";
    private OWLReasoner reasoner;
    private OWLOntologyManager manager;

    private OWLOntology ontology;
    // the data factory is used to generate OWL API objects
    private OWLDataFactory df;
    // static factory
//	private static OWLDataFactory staticFactory = OWLManager.createOWLOntologyManager().getOWLDataFactory();

//	private ClassHierarchy subsumptionHierarchy;
//	private ObjectPropertyHierarchy roleHierarchy;
//	private OWLDataPropertyHierarchy datatypePropertyHierarchy;
//	private Set<OWLClassExpression> allowedConceptsInSubsumptionHierarchy;

    // primitives
    Set<OWLClass> atomicConcepts = new TreeSet<OWLClass>();
    Set<OWLObjectProperty> atomicRoles = new TreeSet<OWLObjectProperty>();
    SortedSet<OWLDataProperty> datatypeProperties = new TreeSet<OWLDataProperty>();
//    SortedSet<OWLDataProperty> booleanDatatypeProperties = new TreeSet<OWLDataProperty>();
//    SortedSet<OWLDataProperty> doubleDatatypeProperties = new TreeSet<OWLDataProperty>();
//    SortedSet<OWLDataProperty> intDatatypeProperties = new TreeSet<OWLDataProperty>();
//    SortedSet<OWLDataProperty> stringDatatypeProperties = new TreeSet<OWLDataProperty>();
    SortedSet<OWLIndividual> individuals = new TreeSet<OWLIndividual>();

    private Multimap<OWL2Datatype, OWLDataProperty> datatype2Properties = HashMultimap.create();

    // namespaces
    private Map<String, String> prefixes = new TreeMap<String, String>();
    private String baseURI;

    // references to OWL API ontologies
    private Set<OWLOntology> owlAPIOntologies = new HashSet<OWLOntology>();
    @ConfigOption(name = "reasonerType", description = "The name of the OWL APIReasoner to use {\"fact\", \"hermit\", \"owllink\", \"pellet\", \"elk\", \"cel\"}", defaultValue = "pellet", required = false, propertyEditorClass = StringTrimmerEditor.class)
    private String reasonerTypeString = "pellet";
    @ConfigOption(name = "owlLinkURL", description = "The URL to the owl server", defaultValue = "", required = false, propertyEditorClass = StringTrimmerEditor.class)
    private String owlLinkURL;

    // default reasoner is Pellet
    private ReasonerImplementation reasonerImplementation = ReasonerImplementation.PELLET;

    private OWLClassExpressionMinimizer minimizer;

    private OWLReasoner fallbackReasoner;
    private boolean useFallbackReasoner = false;

    public OWLAPIReasoner() {

    }

    public OWLAPIReasoner(KnowledgeSource... sources) {
        super(new HashSet<KnowledgeSource>(Arrays.asList(sources)));
    }

    public OWLAPIReasoner(Set<KnowledgeSource> sources) {
        super(sources);
    }

    public OWLAPIReasoner(OWLReasoner reasoner) {
        this.reasoner = reasoner;
        KnowledgeSource ks = new OWLAPIOntology(reasoner.getRootOntology());
        sources = Collections.singleton(ks);
    }

    public static String getName() {
        return "OWL API reasoner";
    }

    @Override
    public void init() throws ComponentInitException {
        // reset variables (otherwise subsequent initialisation with
        // different knowledge sources will merge both)
        atomicConcepts = new TreeSet<OWLClass>();
        atomicRoles = new TreeSet<OWLObjectProperty>();
        datatypeProperties = new TreeSet<OWLDataProperty>();
        individuals = new TreeSet<OWLIndividual>();

        // create OWL API ontology manager - make sure we use a new data factory so that we don't default to the static one which can cause problems in a multi threaded environment.
        df = new OWLDataFactoryImpl();
        manager = OWLManager.createOWLOntologyManager();

        prefixes = new TreeMap<String, String>();

        for (KnowledgeSource source : sources) {
            if (source instanceof OWLOntologyKnowledgeSource) {
                ontology = ((OWLOntologyKnowledgeSource) source).createOWLOntology(manager);
                owlAPIOntologies.add(ontology);
            }else{
                //This reasoner requires an ontology to process
                throw new ComponentInitException("OWL API Reasoner requires an OWLKnowledgeSource.  Received a KS of type: " + source.getClass().getName());
            }

            atomicConcepts.addAll(ontology.getClassesInSignature(true));
            atomicRoles.addAll(ontology.getObjectPropertiesInSignature(true));
            datatypeProperties.addAll(ontology.getDataPropertiesInSignature(true));
            individuals.addAll(ontology.getIndividualsInSignature(true));

            // if several knowledge sources are included, then we can only
            // guarantee that the base URI is from one of those sources (there
            // can't be more than one); but we will take care that all prefixes are
            // correctly imported
            OWLOntologyFormat format = manager.getOntologyFormat(ontology);
            if (format instanceof PrefixOWLOntologyFormat) {
                prefixes.putAll(((PrefixOWLOntologyFormat) format).getPrefixName2PrefixMap());
                baseURI = ((PrefixOWLOntologyFormat) format).getDefaultPrefix();
                prefixes.remove("");
            }
        }

        //Now merge all of the knowledge sources into one ontology instance.
        try {
            //The following line illustrates a problem with using different OWLOntologyManagers.  This can manifest itself if we have multiple sources who were created with different manager instances.
            //ontology = OWLManager.createOWLOntologyManager().createOntology(IRI.create("http://dl-learner/all"), new HashSet<OWLOntology>(owlAPIOntologies));
            ontology = manager.createOntology(IRI.create("http://dl-learner/all"), new HashSet<OWLOntology>(owlAPIOntologies));
            //we have to add all import declarations manually here, because these are not OWL axioms
            List<OWLOntologyChange> addImports = new ArrayList<OWLOntologyChange>();
            for (OWLOntology ont : owlAPIOntologies) {
            	for (OWLImportsDeclaration importDeclaration : ont.getImportsDeclarations()) {
            		addImports.add(new AddImport(ontology, importDeclaration));
				}
            }
            manager.applyChanges(addImports);
        } catch (OWLOntologyCreationException e1) {
            e1.printStackTrace();
        }

        //set up OWL reasoner
        if(reasoner == null) {
        	initBaseReasoner();
        }

        // compute class hierarchy and types of individuals
        // (done here to speed up later reasoner calls)
        boolean inconsistentOntology = !reasoner.isConsistent();

        if (!inconsistentOntology) {
            reasoner.precomputeInferences(InferenceType.CLASS_HIERARCHY, InferenceType.CLASS_ASSERTIONS);
        } else {
        	PelletExplanation expGen = new PelletExplanation(ontology);
        	System.out.println(expGen.getInconsistencyExplanation());
        	reasoner.precomputeInferences(InferenceType.CLASS_HIERARCHY);
            throw new ComponentInitException("Inconsistent ontologies.");
        }

        df = manager.getOWLDataFactory();

        Set<OWLDataProperty> numericDataProperties = new HashSet<OWLDataProperty>();
        for (OWLDataProperty dataProperty : datatypeProperties) {
            Collection<OWLDataRange> ranges = dataProperty.getRanges(owlAPIOntologies);
			Iterator<OWLDataRange> it = ranges.iterator();
			if (it.hasNext()) {
				OWLDataRange range = it.next();
				if (range.isDatatype() && range.asOWLDatatype().isBuiltIn()) {
					datatype2Properties.put(range.asOWLDatatype().getBuiltInDatatype(), dataProperty);

					if(isNumericDatatype(range.asOWLDatatype())) {
						numericDataProperties.add(dataProperty);
					}
				}
			} else {
				datatype2Properties.put(OWL2Datatype.XSD_STRING, dataProperty);
			}
        }

        // remove top and bottom properties (for backwards compatibility)
//		atomicRoles.remove(df.getOWLObjectProperty(IRI.create("http://www.w3.org/2002/07/owl#bottomObjectProperty"));
//		atomicRoles.remove(df.getOWLObjectProperty(IRI.create("http://www.w3.org/2002/07/owl#topObjectProperty"));


        // remove classes that are built-in entities
		Iterator<OWLClass> it = atomicConcepts.iterator();
		while (it.hasNext()) {
			OWLClass cls = it.next();
			if(cls.getIRI().isReservedVocabulary()){
				it.remove();
			}
		}

		 minimizer = new OWLClassExpressionMinimizer(df, this);
    }

    private void initBaseReasoner() {
    	ReasonerProgressMonitor progressMonitor = new NullReasonerProgressMonitor();
        FreshEntityPolicy freshEntityPolicy = FreshEntityPolicy.ALLOW;
        long timeOut = Integer.MAX_VALUE;
        IndividualNodeSetPolicy individualNodeSetPolicy = IndividualNodeSetPolicy.BY_NAME;
        OWLReasonerConfiguration conf = new SimpleConfiguration(progressMonitor, freshEntityPolicy, timeOut, individualNodeSetPolicy);

        OWLReasonerFactory reasonerFactory = null;
        // create actual reasoner
		switch (reasonerImplementation) {
		case PELLET:
			reasonerFactory = PelletReasonerFactory.getInstance();
			// change log level to WARN for Pellet, because otherwise log
			// output will be very large
			Logger pelletLogger = Logger.getLogger("org.mindswap.pellet");
			pelletLogger.setLevel(Level.WARN);
			break;
		case JFACT:
			reasonerFactory = new JFactFactory();
			break;
		case ELK:
			reasonerFactory = new ElkReasonerFactory();
			break;
		case HERMIT:
			reasonerFactory = new ReasonerFactory();
			break;
		case TROWL:
			reasonerFactory = new RELReasonerFactory();
			break;
		case CEL:
			reasoner = new CelReasoner(ontology, conf);
			break;
		case OWLLINK:
			reasonerFactory = new OWLlinkHTTPXMLReasonerFactory();
			URL url = null;
			try {
				url = new URL(getOwlLinkURL());//Configure the server end-point
				conf = new OWLlinkReasonerConfiguration(url);
			} catch (MalformedURLException e) {
				logger.error("Illegal URL <" + url + "> for OWL Link HTTP reasoner", e);
			}
		default:
			reasonerFactory = PelletReasonerFactory.getInstance();
		}

        reasoner = reasonerFactory.createNonBufferingReasoner(ontology, conf);

        if(useFallbackReasoner){
        	fallbackReasoner = new StructuralReasonerExtended(ontology, conf, BufferingMode.NON_BUFFERING);
        }
    }

    private boolean isNumericDatatype(OWLDatatype datatype){
    	if(!datatype.isBuiltIn()){
    		return false;
    	}
    	Set<OWL2Datatype> numericDatatypes = Sets.newHashSet(
    			OWL2Datatype.XSD_BYTE,
    			OWL2Datatype.XSD_SHORT,
    			OWL2Datatype.XSD_INT,
    			OWL2Datatype.XSD_INTEGER,
    			OWL2Datatype.XSD_POSITIVE_INTEGER,
    			OWL2Datatype.XSD_NEGATIVE_INTEGER,
    			OWL2Datatype.XSD_NON_NEGATIVE_INTEGER,
    			OWL2Datatype.XSD_NON_POSITIVE_INTEGER,
    			OWL2Datatype.XSD_LONG,
    			OWL2Datatype.XSD_DOUBLE,
    			OWL2Datatype.XSD_FLOAT
    			);
    	OWL2Datatype builtInDatatype = datatype.getBuiltInDatatype();
		return numericDatatypes.contains(builtInDatatype);
    }

    /* (non-Javadoc)
      * @see org.dllearner.core.Reasoner#getAtomicConcepts()
      */
    @Override
    public Set<OWLClass> getClasses() {
        return Collections.unmodifiableSet(atomicConcepts);
    }

    /* (non-Javadoc)
      * @see org.dllearner.core.Reasoner#getAtomicRoles()
      */
    @Override
    public Set<OWLObjectProperty> getObjectPropertiesImpl() {
        return Collections.unmodifiableSet(atomicRoles);
    }

    @Override
    public Set<OWLDataProperty> getDatatypePropertiesImpl() {
        return datatypeProperties;
    }

    /* (non-Javadoc)
      * @see org.dllearner.core.Reasoner#getIndividuals()
      */
    @Override
    public SortedSet<OWLIndividual> getIndividuals() {
        return individuals;
    }

    /**
	 * @param prefixes the prefixes to set
	 */
	public void setPrefixes(Map<String, String> prefixes) {
		this.prefixes = prefixes;
	}

	/**
	 * @param baseURI the baseURI to set
	 */
	public void setBaseURI(String baseURI) {
		this.baseURI = baseURI;
	}

    /* (non-Javadoc)
      * @see org.dllearner.core.Reasoner#getReasonerType()
      */
    @Override
    public ReasonerType getReasonerType() {
        if (getReasonerTypeString().equals("fact")) {
            return ReasonerType.OWLAPI_FACT;
        } else if (getReasonerTypeString().equals("hermit")) {
            return ReasonerType.OWLAPI_HERMIT;
        } else {
            return ReasonerType.OWLAPI_PELLET;
        }
    }

    @Override
    public boolean isSuperClassOfImpl(OWLClassExpression superConcept, OWLClassExpression subConcept) {
<<<<<<< HEAD
        boolean res;
        try {
            res = reasoner.isEntailed(df.getOWLSubClassOfAxiom(subConcept, superConcept));
        } catch (UnsupportedOperationException e) {
            res = fallbackReasoner.isEntailed(df.getOWLSubClassOfAxiom(subConcept, superConcept));
        }
        return res;
=======
    	if(superConcept.isOWLThing() || subConcept.isOWLNothing()) {
    		return true;
    	}
        return reasoner.isEntailed(df.getOWLSubClassOfAxiom(subConcept, superConcept));
>>>>>>> 5fc426f2
    }

    /* (non-Javadoc)
     * @see org.dllearner.core.Reasoner#isDisjoint(OWLClass class1, OWLClass class2)
     */
	public boolean isDisjointImpl(OWLClass clsA, OWLClass clsB) {
		// we have two ways, not sure which one is more efficient
		// 1. get all disjoint classes and check for set containment (could be fast if taxonomy
		// is cached somewhere in the reasoner internals)
//		return reasoner.getDisjointClasses(clsA).containsEntity(clsB);

		// 2. check for entailment of DisjointClass(A, B) resp.
		// SubClassOf(OWLIntersectionOf(A, B), owl:Nothing)
//		OWLAxiom axiom = df.getOWLDisjointClassesAxiom(clsA, clsB);
		OWLAxiom axiom = df.getOWLSubClassOfAxiom(df.getOWLObjectIntersectionOf(clsA, clsB), df.getOWLNothing());
		return reasoner.isEntailed(axiom);
	}

    @Override
    protected boolean isEquivalentClassImpl(OWLClassExpression class1, OWLClassExpression class2) {
        return reasoner.isEntailed(df.getOWLEquivalentClassesAxiom(class1, class2));
    }

    @Override
    protected TreeSet<OWLClassExpression> getSuperClassesImpl(OWLClassExpression concept) {
    	NodeSet<OWLClass> classes = reasoner.getSuperClasses(concept, true);
        return getFirstClasses(classes);
    }

    @Override
    protected TreeSet<OWLClassExpression> getSubClassesImpl(OWLClassExpression concept) {
        NodeSet<OWLClass> classes = reasoner.getSubClasses(concept, true);
        TreeSet<OWLClassExpression> subClasses = getFirstClasses(classes);
        subClasses.remove(df.getOWLNothing());
        // remove built-in entities sometimes returned as subclasses of owl:Thing
        if(concept.isOWLThing()){
        	Iterator<OWLClassExpression> it = subClasses.iterator();
        	while (it.hasNext()) {
				OWLClassExpression ce = it.next();
				if(!ce.isAnonymous() && ce.asOWLClass().getIRI().isReservedVocabulary()){
					it.remove();
				}
			}
        }
		return subClasses;
    }

    private <T extends OWLObject> SortedSet<T> getRepresentativeEntities(NodeSet<T> nodeSet){
    	SortedSet<T> representatives = new TreeSet<T>();
    	for (Node<T> node : nodeSet) {
			if(!node.isBottomNode() && !node.isTopNode()){
				representatives.add(node.getRepresentativeElement());
			}
		}
    	return representatives;
    }

    protected SortedSet<OWLClassExpression> getEquivalentClassesImpl(OWLClassExpression concept) {
    	SortedSet<OWLClassExpression> equivalentclasses = new TreeSet<>();
    	for (OWLClass eqCls : reasoner.getEquivalentClasses(concept).getEntitiesMinusTop()) {
    		equivalentclasses.add(eqCls);
		}
    	equivalentclasses.remove(concept);
        return equivalentclasses;
    }

    @Override
    protected TreeSet<OWLObjectProperty> getSuperPropertiesImpl(OWLObjectProperty objectProperty) {
        NodeSet<OWLObjectPropertyExpression> properties;
        try {
            properties = reasoner.getSuperObjectProperties(objectProperty, true);
        } catch (UnsupportedOperationException e) {
            properties = fallbackReasoner.getSubObjectProperties(objectProperty, true);
        }
        return getFirstObjectProperties(properties);
    }

    @Override
    protected TreeSet<OWLObjectProperty> getSubPropertiesImpl(OWLObjectProperty objectProperty) {
        NodeSet<OWLObjectPropertyExpression> properties;

        try {
            properties = reasoner.getSubObjectProperties(objectProperty, true);
        } catch (UnsupportedOperationException e) {
            properties = fallbackReasoner.getSubObjectProperties(objectProperty, true);
        }
        return getFirstObjectProperties(properties);
    }

    @Override
    protected TreeSet<OWLDataProperty> getSuperPropertiesImpl(OWLDataProperty dataProperty) {
    	NodeSet<OWLDataProperty> properties = reasoner.getSuperDataProperties(dataProperty, true);
        return getFirstDatatypeProperties(properties);
    }

    @Override
    protected TreeSet<OWLDataProperty> getSubPropertiesImpl(OWLDataProperty dataProperty) {
        NodeSet<OWLDataProperty> properties = reasoner.getSubDataProperties(dataProperty, true);
        return getFirstDatatypeProperties(properties);
    }

    @Override
    public boolean hasTypeImpl(OWLClassExpression concept, OWLIndividual individual) {
        if(concept.isOWLThing()){
        	return true;
        } else if(concept.isOWLNothing()){
        	return false;
        } else {
        	return reasoner.isEntailed(df.getOWLClassAssertionAxiom(concept, individual));
        }
    }

    @Override
    public SortedSet<OWLIndividual> getIndividualsImpl(OWLClassExpression ce) {
        Set<OWLNamedIndividual> individuals = reasoner.getInstances(ce, false).getFlattened();
        SortedSet<OWLIndividual> inds = new TreeSet<OWLIndividual>();
        for (OWLNamedIndividual ind : individuals){
        	inds.add(ind);
        }
        return inds;
    }

    @Override
    public Set<OWLClass> getTypesImpl(OWLIndividual individual) {
        NodeSet<OWLClass> nodeSet = reasoner.getTypes(individual.asOWLNamedIndividual(), false);
        return getFirstClassesNoTopBottom(nodeSet);
    }

    @Override
    public boolean isSatisfiableImpl() {
        return reasoner.isSatisfiable(df.getOWLThing());
    }

//    @Override
//    public OWLClassExpression getDomainImpl(OWLObjectProperty objectProperty) {
//    	return asIntersection(reasoner.getObjectPropertyDomains(objectProperty, true));
//    }

    @Override
    public OWLClassExpression getDomainImpl(OWLObjectProperty objectProperty) {
    	// this is a bit tricky because the reasoner interface only returns
    	// atomic classes, but it might be the case that in the ontology complex
    	// domain definitions are contained

    	Set<OWLClassExpression> domains = new HashSet<OWLClassExpression>();

    	// get all asserted domains
    	domains.addAll(objectProperty.getDomains(ontology));

    	// do the same for all super properties
    	NodeSet<OWLObjectPropertyExpression> superProperties;
    	try {
    	    superProperties = reasoner.getSuperObjectProperties(objectProperty, false);
    	} catch (UnsupportedOperationException e) {
    	    superProperties = fallbackReasoner.getSuperObjectProperties(objectProperty, false);
    	}
    	for (OWLObjectPropertyExpression supProp : superProperties.getFlattened()) {
    		domains.addAll(supProp.getDomains(ontology));
		}

    	// last but not least, call a reasoner
        NodeSet<OWLClass> nodeSet;
        try {
            nodeSet = reasoner.getObjectPropertyDomains(objectProperty, true);
        } catch (UnsupportedOperationException e) {
            nodeSet = fallbackReasoner.getObjectPropertyDomains(objectProperty, true);
        }

        domains.addAll(nodeSet.getFlattened());

        domains.remove(df.getOWLThing());

        OWLClassExpression domain;

        // several domains have to be treated as intersection
        if(domains.size() > 1) {
        	 domain = df.getOWLObjectIntersectionOf(domains);

             // simplify expression, e.g. keep the most specific class in expressions
        	 // like A AND B
        	 domain = minimizer.minimize(domain);
        } else if(domains.size() == 1){
        	domain = domains.iterator().next();
        } else {
        	domain = df.getOWLThing();
        }

        logger.trace("Domain({},{})", objectProperty, domain);
		return domain;
    }

//    @Override
//    public OWLClassExpression getDomainImpl(OWLDataProperty objectProperty) {
//    	return asIntersection(reasoner.getDataPropertyDomains(objectProperty, true));
//    }

    @Override
    public OWLClassExpression getDomainImpl(OWLDataProperty dataProperty) {
    	// this is a bit tricky because the reasoner interface only returns
    	// atomic classes, but it might be the case that in the ontology complex
    	// domain definitions are contained

    	Set<OWLClassExpression> domains = new HashSet<OWLClassExpression>();

    	// get all asserted domains
    	domains.addAll(dataProperty.getDomains(ontology));

    	// do the same for all super properties
    	NodeSet<OWLDataProperty> superProperties = reasoner.getSuperDataProperties(dataProperty, false);
    	for (OWLDataProperty supProp : superProperties.getFlattened()) {
    		domains.addAll(supProp.getDomains(ontology));
		}

    	// last but not least, call a reasoner
        NodeSet<OWLClass> nodeSet = reasoner.getDataPropertyDomains(dataProperty, true);
        domains.addAll(nodeSet.getFlattened());

        domains.remove(df.getOWLThing());

        OWLClassExpression domain;

        // several domains have to be treated as intersection
        if(domains.size() > 1) {
        	 domain = df.getOWLObjectIntersectionOf(domains);

             // simplify expression, e.g. keep the most specific class in expressions
        	 // like A AND B
        	 domain = minimizer.minimize(domain);
        } else if(domains.size() == 1){
        	domain = domains.iterator().next();
        } else {
        	domain = df.getOWLThing();
        }

        logger.trace("Domain({},{})", dataProperty, domain);
		return domain;
    }

//    @Override
//    public OWLClassExpression getRangeImpl(OWLObjectProperty objectProperty) {
//    	return asIntersection(reasoner.getObjectPropertyRanges(objectProperty, true));
//    }

    @Override
    public OWLClassExpression getRangeImpl(OWLObjectProperty objectProperty) {
    	// this is a little bit tricky because the reasoner interface only returns
    	// atomic classes, but it might be the case that in the ontology complex
    	// range definitions are contained

    	Set<OWLClassExpression> ranges = new HashSet<OWLClassExpression>();

    	// get all asserted ranges
    	ranges.addAll(objectProperty.getRanges(ontology));

    	// do the same for all super properties
    	NodeSet<OWLObjectPropertyExpression> superProperties;
    	try {
    	    superProperties = reasoner.getSuperObjectProperties(objectProperty, false);
    	} catch (UnsupportedOperationException e) {
    	    superProperties = fallbackReasoner.getSuperObjectProperties(objectProperty, false);
    	}
    	for (OWLObjectPropertyExpression supProp : superProperties.getFlattened()) {
			ranges.addAll(supProp.getRanges(ontology));
		}

    	// last but not least, call a reasoner
    	NodeSet<OWLClass> nodeSet;
    	try {
    	    nodeSet = reasoner.getObjectPropertyRanges(objectProperty, true);
    	} catch (UnsupportedOperationException e) {
    	    nodeSet = fallbackReasoner.getObjectPropertyRanges(objectProperty, true);
    	}
        ranges.addAll(nodeSet.getFlattened());

        OWLClassExpression range;

        // several domains have to be treated as intersection
        if(ranges.size() > 1) {
        	range = df.getOWLObjectIntersectionOf(ranges);

        	// simplify expression, e.g. keep the most specific class in expressions
       	 	// like A AND B
        	range = minimizer.minimize(range);
        } else if (!ranges.isEmpty()){
        	range = ranges.iterator().next();
        } else {
            range = df.getOWLThing();
        }

        logger.trace("Range({},{})", objectProperty, range);
        return range;
    }

    @Override
    public OWLDataRange getRangeImpl(OWLDataProperty datatypeProperty) {
    	Set<OWLDataPropertyRangeAxiom> axioms = ontology.getDataPropertyRangeAxioms(datatypeProperty);
    	if(!axioms.isEmpty()){
    		OWLDataPropertyRangeAxiom axiom = axioms.iterator().next();
    		OWLDataRange range = axiom.getRange();
    		return range;
    	} else {
    		return df.getOWLDatatype(OWL2Datatype.RDFS_LITERAL.getIRI());
    	}
    }

    private OWLClassExpression asIntersection(NodeSet<OWLClass> nodeSet){
    	if(nodeSet.isEmpty() || nodeSet.isTopSingleton()){
    		return df.getOWLThing();
    	} else if(nodeSet.isSingleton()){
    		return nodeSet.iterator().next().getRepresentativeElement();
    	} else {
    		Set<OWLClassExpression> operands = new HashSet<OWLClassExpression>(nodeSet.getNodes().size());
    		for (Node<OWLClass> node : nodeSet) {
    			if(node.getSize() != 0) {
    				if(!node.isTopNode() && !node.isBottomNode()){
        				operands.add(node.getRepresentativeElement());
        			}
    			} else {
    				logger.warn("Reasoner returned empty node. Seems to be a bug.");
    			}

            }
    		if(operands.size() == 1) {
    			return operands.iterator().next();
    		}
    		return df.getOWLObjectIntersectionOf(operands);
    	}
    }

    private OWLClassExpression getDescriptionFromReturnedDomain(NodeSet<OWLClass> nodeSet) {
        if (nodeSet.isEmpty()){
        	return df.getOWLThing();
        }

        Set<OWLClassExpression> union = new HashSet<OWLClassExpression>();
        Set<OWLClassExpression> domains = new HashSet<OWLClassExpression>();

        for (Node<OWLClass> node : nodeSet) {
            union.add(node.getRepresentativeElement());
        }
        for (OWLClassExpression desc : union) {
            boolean isSuperClass = false;
            for (OWLClassExpression d : getClassHierarchy().getSubClasses(desc)) {
                if (union.contains(d)) {
                    isSuperClass = true;
                    break;
                }
            }
            if (!isSuperClass) {
                domains.add(desc);
            }
        }

        OWLClass oc = (OWLClass) domains.iterator().next();
        if (oc.isOWLThing()) {
            return df.getOWLThing();
        } else {
            return df.getOWLClass(IRI.create(oc.toStringID()));
        }
    }

    @Override
    public Map<OWLIndividual, SortedSet<OWLIndividual>> getPropertyMembersImpl(OWLObjectProperty objectProperty) {
        Map<OWLIndividual, SortedSet<OWLIndividual>> map = new TreeMap<OWLIndividual, SortedSet<OWLIndividual>>();
        for (OWLIndividual ind : individuals) {
            Set<OWLIndividual> inds = getRelatedIndividuals(ind, objectProperty);
            map.put(ind, new TreeSet<OWLIndividual>(inds));
        }
        return map;
    }

    @Override
    protected Map<OWLObjectProperty, Set<OWLIndividual>> getObjectPropertyRelationshipsImpl(OWLIndividual individual) {
        Map<OWLObjectProperty, Set<OWLIndividual>> map = new HashMap<OWLObjectProperty, Set<OWLIndividual>>();

        for (OWLObjectProperty prop : ontology.getObjectPropertiesInSignature(true)) {
            map.put(prop, getRelatedIndividualsImpl(individual, prop));
        }

        return map;
    }

    @Override
    public Set<OWLIndividual> getRelatedIndividualsImpl(OWLIndividual individual, OWLObjectProperty objectProperty) {
        Set<OWLNamedIndividual> namedIndividuals;
        try {
            namedIndividuals = reasoner.getObjectPropertyValues(individual.asOWLNamedIndividual(), objectProperty).getFlattened();
        } catch (UnsupportedOperationException e) {
            namedIndividuals = fallbackReasoner.getObjectPropertyValues(individual.asOWLNamedIndividual(), objectProperty).getFlattened();
        }
    	Set<OWLIndividual> values = new HashSet<OWLIndividual>(namedIndividuals.size());
    	for (OWLNamedIndividual namedIndividual : namedIndividuals) {
			values.add(namedIndividual);
		}
    	return values;
    }

    @Override
    public Set<OWLLiteral> getRelatedValuesImpl(OWLIndividual individual, OWLDataProperty datatypeProperty) {
        return reasoner.getDataPropertyValues(individual.asOWLNamedIndividual(), datatypeProperty);
    }

    public Map<OWLIndividual, SortedSet<Double>> getDoubleValues(OWLDataProperty dataProperty) {
        Map<OWLIndividual, SortedSet<Double>> map = new TreeMap<OWLIndividual, SortedSet<Double>>();
        for (OWLIndividual ind : individuals) {
        	Set<OWLLiteral> literals = reasoner.getDataPropertyValues(ind.asOWLNamedIndividual(), dataProperty);
            if (!literals.isEmpty()) {
            	SortedSet<Double> values = new TreeSet<Double>();
                for (OWLLiteral lit : literals) {
                	if(lit.isDouble()){
                		values.add(lit.parseDouble());
                	}
                }
            	map.put(ind, values);
            }
        }
        return map;
    }

    @Override
    public Map<OWLIndividual, SortedSet<OWLLiteral>> getDatatypeMembersImpl(OWLDataProperty dataProperty) {
        Map<OWLIndividual, SortedSet<OWLLiteral>> map = new TreeMap<OWLIndividual, SortedSet<OWLLiteral>>();
        for (OWLIndividual ind : individuals) {
        	Set<OWLLiteral> literals = reasoner.getDataPropertyValues(ind.asOWLNamedIndividual(), dataProperty);
            if (!literals.isEmpty()) {
            	map.put(ind, new TreeSet<OWLLiteral>(literals));
            }
        }
        return map;
    }

    // OWL API returns a set of nodes of classes, where each node
    // consists of equivalent classes; this method picks one class
    // from each node to flatten the set of nodes
    private TreeSet<OWLClassExpression> getFirstClasses(NodeSet<OWLClass> nodeSet) {
        TreeSet<OWLClassExpression> concepts = new TreeSet<OWLClassExpression>();
        for (Node<OWLClass> node : nodeSet) {
            // take one element from the set and ignore the rest
            // (TODO: we need to make sure we always ignore the same concepts)
        	if(node.getSize() != 0) {
        		OWLClass concept = node.getRepresentativeElement();
                concepts.add(concept);
        	} else {
        		logger.warn("Reasoner returned empty node. Seems to be a bug.");
        	}
        }
        return concepts;
    }

    private Set<OWLClass> getFirstClassesNoTopBottom(NodeSet<OWLClass> nodeSet) {
        Set<OWLClass> concepts = new HashSet<OWLClass>();
        for (Node<OWLClass> node : nodeSet) {
        	if(!node.isBottomNode() && !node.isTopNode()){
        		concepts.add(node.getRepresentativeElement());
        	}
        }
        return concepts;
    }

    private TreeSet<OWLObjectProperty> getFirstObjectProperties(NodeSet<OWLObjectPropertyExpression> nodeSet) {
        TreeSet<OWLObjectProperty> roles = new TreeSet<OWLObjectProperty>();
        for (Node<OWLObjectPropertyExpression> node : nodeSet) {
            if (node.isBottomNode() || node.isTopNode()) {
                continue;
            }
            if(node.getSize() == 0){
            	logger.warn("Reasoner returned empty property node. Could be a bug.");
            	continue;
            }
            // take one element from the set and ignore the rest
            // (TODO: we need to make sure we always ignore the same concepts)
            OWLObjectPropertyExpression property = node.getRepresentativeElement();
            if (!property.isAnonymous()) {
                roles.add(df.getOWLObjectProperty(IRI.create(property.asOWLObjectProperty().toStringID())));
            }
        }
        roles.remove(df.getOWLObjectProperty(IRI.create(df.getOWLTopObjectProperty().toStringID())));
        roles.remove(df.getOWLObjectProperty(IRI.create(df.getOWLBottomObjectProperty().toStringID())));
        return roles;
    }

    private TreeSet<OWLDataProperty> getFirstDatatypeProperties(NodeSet<OWLDataProperty> nodeSet) {
        TreeSet<OWLDataProperty> roles = new TreeSet<OWLDataProperty>();
        for (Node<OWLDataProperty> node : nodeSet) {
            if (node.isBottomNode() || node.isTopNode()) {
                continue;
            }
            if(node.getSize() == 0){
            	logger.warn("Reasoner returned empty property node. Could be a bug.");
            	continue;
            }
            OWLDataProperty property = node.getRepresentativeElement();
            roles.add(df.getOWLDataProperty(IRI.create(property.toStringID())));
        }
        roles.remove(df.getOWLDataProperty(IRI.create(df.getOWLTopDataProperty().toStringID())));
        roles.remove(df.getOWLDataProperty(IRI.create(df.getOWLBottomDataProperty().toStringID())));
        return roles;
    }

    @Override
	public Set<OWLDataProperty> getBooleanDatatypePropertiesImpl() {
		return (Set<OWLDataProperty>) datatype2Properties.get(OWL2Datatype.XSD_BOOLEAN);
	}

	@Override
	public Set<OWLDataProperty> getDoubleDatatypePropertiesImpl() {
		return (Set<OWLDataProperty>) datatype2Properties.get(OWL2Datatype.XSD_DOUBLE);
	}

	@Override
	public Set<OWLDataProperty> getIntDatatypePropertiesImpl() {
		Set<OWLDataProperty> properties = new TreeSet<OWLDataProperty>();
		properties.addAll((Set<OWLDataProperty>)datatype2Properties.get(OWL2Datatype.XSD_INT));
		properties.addAll((Set<OWLDataProperty>)datatype2Properties.get(OWL2Datatype.XSD_INTEGER));
		properties.addAll((Set<OWLDataProperty>)datatype2Properties.get(OWL2Datatype.XSD_POSITIVE_INTEGER));
		properties.addAll((Set<OWLDataProperty>)datatype2Properties.get(OWL2Datatype.XSD_NEGATIVE_INTEGER));
		properties.addAll((Set<OWLDataProperty>)datatype2Properties.get(OWL2Datatype.XSD_NON_POSITIVE_INTEGER));
		properties.addAll((Set<OWLDataProperty>)datatype2Properties.get(OWL2Datatype.XSD_NON_NEGATIVE_INTEGER));
		return properties;
	}

	@Override
	public Set<OWLDataProperty> getStringDatatypePropertiesImpl() {
		return (Set<OWLDataProperty>) datatype2Properties.get(OWL2Datatype.XSD_STRING);
	}

    /* (non-Javadoc)
      * @see org.dllearner.core.Reasoner#getBaseURI()
      */
    @Override
    public String getBaseURI() {
        return baseURI;
    }

    /* (non-Javadoc)
      * @see org.dllearner.core.Reasoner#getPrefixes()
      */
    @Override
    public Map<String, String> getPrefixes() {
        return prefixes;
    }

    /* (non-Javadoc)
      * @see org.dllearner.core.ReasonerComponent#releaseKB()
      */
    @Override
    public void releaseKB() {
        reasoner.dispose();
    }

    public Set<OWLOntology> getOWLAPIOntologies() {
        return owlAPIOntologies;
    }

    /*public void setReasonerType(String type){
         configurator.setReasonerType(type);
     }*/

//	@Override
//	public boolean hasDatatypeSupport() {
//		return true;
//	}

    @Override
    public Set<OWLClass> getInconsistentClassesImpl() {
        Set<OWLClass> concepts = new HashSet<OWLClass>();

        for (OWLClass concept : reasoner.getUnsatisfiableClasses().getEntities()) {
            concepts.add(df.getOWLClass(IRI.create(concept.toStringID())));
        }

        return concepts;
    }


    public Set<OWLClass> getInconsistentOWLClasses() {
        return reasoner.getUnsatisfiableClasses().getEntities();
    }

    @Override
    public Set<OWLLiteral> getLabelImpl(OWLEntity entity) {
        Collection<OWLAnnotation> labelAnnotations = entity.getAnnotations(ontology, df.getRDFSLabel());
        Set<OWLLiteral> annotations = new HashSet<OWLLiteral>();
        for (OWLAnnotation label : labelAnnotations) {
            annotations.add((OWLLiteral) label.getValue());
        }
        return annotations;
    }

    /* (non-Javadoc)
      * @see org.dllearner.core.BaseReasoner#remainsSatisfiable(org.dllearner.core.owl.Axiom)
      */
    @Override
    public boolean remainsSatisfiableImpl(OWLAxiom axiom) {
        boolean consistent = true;

        try {
            manager.applyChange(new AddAxiom(ontology, axiom));
        } catch (OWLOntologyChangeException e1) {
            e1.printStackTrace();
        }

        consistent = reasoner.isConsistent();

        try {
            manager.applyChange(new RemoveAxiom(ontology, axiom));
        } catch (OWLOntologyChangeException e) {
            e.printStackTrace();
        }

        return consistent;
    }

    /**
     * Returns asserted class definitions of given class
     *
     * @param nc the class
     * @return the asserted class definitions
     */
    @Override
    protected Set<OWLClassExpression> getAssertedDefinitionsImpl(OWLClass cls) {
        Collection<OWLClassExpression> definitions = cls.getEquivalentClasses(ontology);
        return new HashSet<>(definitions);
    }

    /**
     * Gets the OWL API ontology manager. Use with great caution.
     *
     * @return The OWL API ontology manager.
     */
    public OWLOntologyManager getManager() {
        return manager;
    }

    /**
     * Gets the internal OWL API ontology. Use with great caution.
     *
     * @return The internal OWL API ontology.
     */
    public OWLOntology getOntology() {
        return ontology;
    }

    /**
     * Gets the internal OWL API reasoner. Use with great caution.
     *
     * @return The internal OWL API reasoner.
     */
    public OWLReasoner getReasoner() {
        return reasoner;
    }

    @Deprecated
    public String getReasonerTypeString() {
        return reasonerTypeString;
    }

    @Deprecated
    public void setReasonerTypeString(String reasonerTypeString) {
        this.reasonerTypeString = reasonerTypeString;
    }

    /**
	 * @param reasonerImplementation the reasonerImplementation to set
	 */
	public void setReasonerImplementation(ReasonerImplementation reasonerImplementation) {
		this.reasonerImplementation = reasonerImplementation;
	}

    public String getOwlLinkURL() {
        return owlLinkURL;
    }

    public void setOwlLinkURL(String owlLinkURL) {
        this.owlLinkURL = owlLinkURL;
    }

    /**
     * Some reasoner implementations do not support all operations yet.
     * In that case a fallback reasoner based only on the asserted
     * axioms can be enabled.
	 * @param useFallbackReasoner whether to enable a fallback reasoner
	 */
	public void setUseFallbackReasoner(boolean useFallbackReasoner) {
		this.useFallbackReasoner = useFallbackReasoner;
	}
}<|MERGE_RESOLUTION|>--- conflicted
+++ resolved
@@ -432,7 +432,9 @@
 
     @Override
     public boolean isSuperClassOfImpl(OWLClassExpression superConcept, OWLClassExpression subConcept) {
-<<<<<<< HEAD
+    	if(superConcept.isOWLThing() || subConcept.isOWLNothing()) {
+    		return true;
+    	}
         boolean res;
         try {
             res = reasoner.isEntailed(df.getOWLSubClassOfAxiom(subConcept, superConcept));
@@ -440,12 +442,6 @@
             res = fallbackReasoner.isEntailed(df.getOWLSubClassOfAxiom(subConcept, superConcept));
         }
         return res;
-=======
-    	if(superConcept.isOWLThing() || subConcept.isOWLNothing()) {
-    		return true;
-    	}
-        return reasoner.isEntailed(df.getOWLSubClassOfAxiom(subConcept, superConcept));
->>>>>>> 5fc426f2
     }
 
     /* (non-Javadoc)
