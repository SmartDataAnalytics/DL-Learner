--- conflicted
+++ resolved
@@ -46,7 +46,6 @@
 import org.dllearner.kb.OWLOntologyKnowledgeSource;
 import org.dllearner.utilities.owl.OWLClassExpressionMinimizer;
 import org.semanticweb.HermiT.Reasoner.ReasonerFactory;
-import org.semanticweb.elk.owlapi.ElkReasoner;
 import org.semanticweb.elk.owlapi.ElkReasonerFactory;
 import org.semanticweb.owlapi.apibinding.OWLManager;
 import org.semanticweb.owlapi.model.AddAxiom;
@@ -55,7 +54,6 @@
 import org.semanticweb.owlapi.model.OWLAnnotation;
 import org.semanticweb.owlapi.model.OWLAxiom;
 import org.semanticweb.owlapi.model.OWLClass;
-import org.semanticweb.owlapi.model.OWLClassAssertionAxiom;
 import org.semanticweb.owlapi.model.OWLClassExpression;
 import org.semanticweb.owlapi.model.OWLDataFactory;
 import org.semanticweb.owlapi.model.OWLDataProperty;
@@ -64,6 +62,7 @@
 import org.semanticweb.owlapi.model.OWLDatatype;
 import org.semanticweb.owlapi.model.OWLEntity;
 import org.semanticweb.owlapi.model.OWLImportsDeclaration;
+import org.semanticweb.owlapi.model.OWLIndividual;
 import org.semanticweb.owlapi.model.OWLLiteral;
 import org.semanticweb.owlapi.model.OWLNamedIndividual;
 import org.semanticweb.owlapi.model.OWLObject;
@@ -78,10 +77,7 @@
 import org.semanticweb.owlapi.model.RemoveAxiom;
 import org.semanticweb.owlapi.owllink.OWLlinkHTTPXMLReasonerFactory;
 import org.semanticweb.owlapi.owllink.OWLlinkReasonerConfiguration;
-<<<<<<< HEAD
 import org.semanticweb.owlapi.reasoner.BufferingMode;
-=======
->>>>>>> 52b4953f
 import org.semanticweb.owlapi.reasoner.FreshEntityPolicy;
 import org.semanticweb.owlapi.reasoner.IndividualNodeSetPolicy;
 import org.semanticweb.owlapi.reasoner.InferenceType;
@@ -90,16 +86,10 @@
 import org.semanticweb.owlapi.reasoner.NullReasonerProgressMonitor;
 import org.semanticweb.owlapi.reasoner.OWLReasoner;
 import org.semanticweb.owlapi.reasoner.OWLReasonerConfiguration;
-<<<<<<< HEAD
-import org.semanticweb.owlapi.reasoner.ReasonerProgressMonitor;
-import org.semanticweb.owlapi.reasoner.SimpleConfiguration;
-import org.semanticweb.owlapi.util.SimpleIRIMapper;
-=======
 import org.semanticweb.owlapi.reasoner.OWLReasonerFactory;
 import org.semanticweb.owlapi.reasoner.ReasonerProgressMonitor;
 import org.semanticweb.owlapi.reasoner.SimpleConfiguration;
 import org.semanticweb.owlapi.vocab.OWL2Datatype;
->>>>>>> 52b4953f
 import org.semanticweb.owlapi.vocab.PrefixOWLOntologyFormat;
 import org.springframework.beans.propertyeditors.StringTrimmerEditor;
 
@@ -117,13 +107,8 @@
 
 /**
  * Mapping to OWL API reasoner interface. The OWL API currently
-<<<<<<< HEAD
- * supports three reasoners: FaCT++, HermiT, ELK, TrOWL and Pellet. FaCT++ is connected
- * using JNI and native libraries, while HermiT and Pellet are pure Java
-=======
  * supports three reasoners: FaCT++, HermiT, Pellet, ELK, CEL and TrOWL. FaCT++ is connected
  * using JNI and native libraries, while the others are pure Java
->>>>>>> 52b4953f
  * libraries.
  *
  * @author Jens Lehmann
@@ -176,10 +161,10 @@
     private ReasonerImplementation reasonerImplementation = ReasonerImplementation.PELLET;
 
     private OWLClassExpressionMinimizer minimizer;
-
+    
     private OWLReasoner fallbackReasoner;
     private boolean useFallbackReasoner = false;
-    
+
     public OWLAPIReasoner() {
 
     }
@@ -260,61 +245,9 @@
             e1.printStackTrace();
         }
 
-<<<<<<< HEAD
-        //configure reasoner
-        ReasonerProgressMonitor progressMonitor = new NullReasonerProgressMonitor();
-        FreshEntityPolicy freshEntityPolicy = FreshEntityPolicy.ALLOW;
-        long timeOut = Integer.MAX_VALUE;
-        IndividualNodeSetPolicy individualNodeSetPolicy = IndividualNodeSetPolicy.BY_NAME;
-        OWLReasonerConfiguration conf = new SimpleConfiguration(progressMonitor, freshEntityPolicy, timeOut, individualNodeSetPolicy);
-
-        // create actual reasoner
-        if (getReasonerTypeString().equals("fact")) {
-            try {
-                reasoner = new FaCTPlusPlusReasonerFactory().createNonBufferingReasoner(ontology, conf);
-            } catch (Exception e) {
-                throw new RuntimeException(e);
-            }
-        } else if (getReasonerTypeString().equals("hermit")) {
-            // instantiate HermiT reasoner
-            reasoner = new ReasonerFactory().createNonBufferingReasoner(ontology, conf);
-        } else if (getReasonerTypeString().equals("pellet")) {
-            // instantiate Pellet reasoner
-            reasoner = PelletReasonerFactory.getInstance().createNonBufferingReasoner(ontology, conf);
-            // change log level to WARN for Pellet, because otherwise log
-            // output will be very large
-            Logger pelletLogger = Logger.getLogger("org.mindswap.pellet");
-            pelletLogger.setLevel(Level.WARN);
-        } else if (getReasonerTypeString().equals("elk")) {
-            // instantiate ELK reasoner
-            reasoner = new ElkReasonerFactory().createNonBufferingReasoner(ontology, conf);
-            Logger.getLogger(ElkReasoner.class).setLevel(Level.WARN);
-        } else if (getReasonerTypeString().equals("cel")) {
-            // instantiate CEL reasoner
-            reasoner = new CelReasoner(ontology, conf);
-        } else if (getReasonerTypeString().equals("trowl")) {
-            // instantiate TrOWL reasoner
-            reasoner = new RELReasonerFactory().createNonBufferingReasoner(ontology, conf);
-        } else {
-            try {
-                OWLlinkHTTPXMLReasonerFactory factory = new OWLlinkHTTPXMLReasonerFactory();
-                URL url = new URL(getOwlLinkURL());//Configure the server end-point
-                OWLlinkReasonerConfiguration config = new OWLlinkReasonerConfiguration(url);
-                reasoner = factory.createNonBufferingReasoner(ontology, config);
-                System.out.println(reasoner.getReasonerName());
-            } catch (Exception e) {
-//				e.printStackTrace();
-                throw new ComponentInitException(e);
-            }
-=======
         //set up OWL reasoner
         if(reasoner == null) {
         	initBaseReasoner();
->>>>>>> 52b4953f
-        }
-        
-        if(useFallbackReasoner){
-        	fallbackReasoner = new StructuralReasonerExtended(ontology, conf, BufferingMode.NON_BUFFERING);
         }
 
         // compute class hierarchy and types of individuals
@@ -329,36 +262,12 @@
         	reasoner.precomputeInferences(InferenceType.CLASS_HIERARCHY);
             throw new ComponentInitException("Inconsistent ontologies.");
         }
-<<<<<<< HEAD
-        
-        factory = manager.getOWLDataFactory();
-
-//		try {
-//			if(reasoner.isDefined(factory.getOWLIndividual(URI.create("http://example.com/father#female"))))
-//				System.out.println("DEFINED.");
-//			else
-//				System.out.println("NOT DEFINED.");
-//		} catch (OWLReasonerException e) {
-//			// TODO Auto-generated catch block
-//			e.printStackTrace();
-//		}
-
-        // read in primitives
-        for (OWLClass owlClass : classes)
-            atomicConcepts.add(new NamedClass(owlClass.toStringID()));
-        for (OWLObjectProperty owlProperty : owlObjectProperties)
-            atomicRoles.add(new ObjectProperty(owlProperty.toStringID()));
-        for (OWLDataProperty owlProperty : owlDatatypeProperties) {
-            DatatypeProperty dtp = new DatatypeProperty(owlProperty.toStringID());
-            Set<OWLDataRange> ranges = owlProperty.getRanges(allImports);
-=======
 
         df = manager.getOWLDataFactory();
 
         Set<OWLDataProperty> numericDataProperties = new HashSet<OWLDataProperty>();
         for (OWLDataProperty dataProperty : datatypeProperties) {
             Collection<OWLDataRange> ranges = dataProperty.getRanges(owlAPIOntologies);
->>>>>>> 52b4953f
 			Iterator<OWLDataRange> it = ranges.iterator();
 			if (it.hasNext()) {
 				OWLDataRange range = it.next();
@@ -437,6 +346,10 @@
 		}
 
         reasoner = reasonerFactory.createNonBufferingReasoner(ontology, conf);
+        
+        if(useFallbackReasoner){
+        	fallbackReasoner = new StructuralReasonerExtended(ontology, conf, BufferingMode.NON_BUFFERING);
+        }
     }
 
     private boolean isNumericDatatype(OWLDatatype datatype){
@@ -511,23 +424,8 @@
     }
 
     @Override
-<<<<<<< HEAD
-    public boolean isSuperClassOfImpl(Description superConcept, Description subConcept) {
-    	OWLClassExpression sub = OWLAPIDescriptionConvertVisitor.getOWLClassExpression(subConcept);
-		OWLClassExpression sup = OWLAPIDescriptionConvertVisitor.getOWLClassExpression(superConcept);
-		try {
-			return reasoner.isEntailed(factory.getOWLSubClassOfAxiom(sub, sup));
-		} catch (Exception e){
-			if(sup.isAnonymous()){
-				return false;
-			}
-			NodeSet<OWLClass> superClasses = reasoner.getSuperClasses(sub, false);
-			return superClasses.containsEntity(sup.asOWLClass());
-		}
-=======
     public boolean isSuperClassOfImpl(OWLClassExpression superConcept, OWLClassExpression subConcept) {
         return reasoner.isEntailed(df.getOWLSubClassOfAxiom(subConcept, superConcept));
->>>>>>> 52b4953f
     }
 
     /* (non-Javadoc)
@@ -547,40 +445,6 @@
 	}
 
     @Override
-<<<<<<< HEAD
-    protected boolean isEquivalentClassImpl(Description class1, Description class2) {
-        OWLClassExpression ce1 = OWLAPIDescriptionConvertVisitor.getOWLClassExpression(class1);
-		OWLClassExpression ce2 = OWLAPIDescriptionConvertVisitor.getOWLClassExpression(class2);
-		if(ce1.isAnonymous() && ce2.isAnonymous()){
-			return reasoner.isEntailed(factory.getOWLEquivalentClassesAxiom(ce1, ce2));
-		} else if(ce1.isAnonymous()){
-			Node<OWLClass> equivalentClasses = reasoner.getEquivalentClasses(ce1);
-			return equivalentClasses.contains(ce2.asOWLClass());
-		} else if(ce2.isAnonymous()){
-			Node<OWLClass> equivalentClasses = reasoner.getEquivalentClasses(ce2);
-			return equivalentClasses.contains(ce1.asOWLClass());
-		} else {
-			Node<OWLClass> equivalentClasses = reasoner.getEquivalentClasses(ce2);
-			return equivalentClasses.contains(ce1.asOWLClass());
-		}
-		
-		
-    }
-
-    @Override
-    protected TreeSet<Description> getSuperClassesImpl(Description concept) {
-        NodeSet<OWLClass> classes;
-		try {
-			classes = reasoner.getSuperClasses(OWLAPIDescriptionConvertVisitor.getOWLClassExpression(concept), true);
-		} catch (Exception e) {
-			if(useFallbackReasoner){
-				logger.warn("Using fallback reasoner.");
-				classes = fallbackReasoner.getSuperClasses(OWLAPIDescriptionConvertVisitor.getOWLClassExpression(concept), true);
-			} else {
-				throw e;
-			}
-		} 
-=======
     protected boolean isEquivalentClassImpl(OWLClassExpression class1, OWLClassExpression class2) {
         return reasoner.isEntailed(df.getOWLEquivalentClassesAxiom(class1, class2));
     }
@@ -588,26 +452,10 @@
     @Override
     protected TreeSet<OWLClassExpression> getSuperClassesImpl(OWLClassExpression concept) {
     	NodeSet<OWLClass> classes = reasoner.getSuperClasses(concept, true);
->>>>>>> 52b4953f
         return getFirstClasses(classes);
     }
 
     @Override
-<<<<<<< HEAD
-    protected TreeSet<Description> getSubClassesImpl(Description concept) {
-        NodeSet<OWLClass> classes;
-        try {
-        	classes = reasoner.getSubClasses(OWLAPIDescriptionConvertVisitor.getOWLClassExpression(concept), true);
-        } catch (Exception e) {
-			if(useFallbackReasoner){
-				logger.warn("Using fallback reasoner.");
-				classes = fallbackReasoner.getSubClasses(OWLAPIDescriptionConvertVisitor.getOWLClassExpression(concept), true);
-			} else {
-				throw e;
-			}
-		} 
-        return getFirstClasses(classes);
-=======
     protected TreeSet<OWLClassExpression> getSubClassesImpl(OWLClassExpression concept) {
         NodeSet<OWLClass> classes = reasoner.getSubClasses(concept, true);
         TreeSet<OWLClassExpression> subClasses = getFirstClasses(classes);
@@ -633,7 +481,6 @@
 			}
 		}
     	return representatives;
->>>>>>> 52b4953f
     }
 
     protected SortedSet<OWLClassExpression> getEquivalentClassesImpl(OWLClassExpression concept) {
@@ -646,117 +493,30 @@
     }
 
     @Override
-<<<<<<< HEAD
-    protected TreeSet<ObjectProperty> getSuperPropertiesImpl(ObjectProperty role) {
-        NodeSet<OWLObjectPropertyExpression> properties = null;
-        try {
-        	properties = reasoner.getSuperObjectProperties(OWLAPIConverter.getOWLAPIObjectProperty(role), true);
-	    } catch (Exception e) {
-			if(useFallbackReasoner){
-				logger.warn("Using fallback reasoner.");
-				properties = fallbackReasoner.getSuperObjectProperties(OWLAPIConverter.getOWLAPIObjectProperty(role), true);
-			} else {
-				throw e;
-			}
-		} 
-=======
     protected TreeSet<OWLObjectProperty> getSuperPropertiesImpl(OWLObjectProperty objectProperty) {
         NodeSet<OWLObjectPropertyExpression> properties = reasoner.getSuperObjectProperties(objectProperty, true);
->>>>>>> 52b4953f
         return getFirstObjectProperties(properties);
     }
 
     @Override
-<<<<<<< HEAD
-    protected TreeSet<ObjectProperty> getSubPropertiesImpl(ObjectProperty role) {
-        NodeSet<OWLObjectPropertyExpression> properties = null;
-        try {
-        	properties = reasoner.getSubObjectProperties(OWLAPIConverter.getOWLAPIObjectProperty(role), true);
-	    } catch (Exception e) {
-			if(useFallbackReasoner){
-				logger.warn("Using fallback reasoner.");
-				properties = fallbackReasoner.getSubObjectProperties(OWLAPIConverter.getOWLAPIObjectProperty(role), true);
-			} else {
-				throw e;
-			}
-		} 
-=======
     protected TreeSet<OWLObjectProperty> getSubPropertiesImpl(OWLObjectProperty objectProperty) {
         NodeSet<OWLObjectPropertyExpression> properties = reasoner.getSubObjectProperties(objectProperty, true);
->>>>>>> 52b4953f
         return getFirstObjectProperties(properties);
     }
 
     @Override
-<<<<<<< HEAD
-    protected TreeSet<DatatypeProperty> getSuperPropertiesImpl(DatatypeProperty role) {
-        NodeSet<OWLDataProperty> properties = null;
-        try {
-        	properties = reasoner.getSuperDataProperties(OWLAPIConverter.getOWLAPIDataProperty(role), true);
-	    } catch (Exception e) {
-			if(useFallbackReasoner){
-				logger.warn("Using fallback reasoner.");
-				properties = fallbackReasoner.getSuperDataProperties(OWLAPIConverter.getOWLAPIDataProperty(role), true);
-			} else {
-				throw e;
-			}
-		} 
-=======
     protected TreeSet<OWLDataProperty> getSuperPropertiesImpl(OWLDataProperty dataProperty) {
     	NodeSet<OWLDataProperty> properties = reasoner.getSuperDataProperties(dataProperty, true);
->>>>>>> 52b4953f
         return getFirstDatatypeProperties(properties);
     }
 
     @Override
-<<<<<<< HEAD
-    protected TreeSet<DatatypeProperty> getSubPropertiesImpl(DatatypeProperty role) {
-        NodeSet<OWLDataProperty> properties = null;
-        try {
-        	properties = reasoner.getSubDataProperties(OWLAPIConverter.getOWLAPIDataProperty(role), true);
-	    } catch (Exception e) {
-			if(useFallbackReasoner){
-				logger.warn("Using fallback reasoner.");
-				properties = fallbackReasoner.getSubDataProperties(OWLAPIConverter.getOWLAPIDataProperty(role), true);
-			} else {
-				throw e;
-			}
-		} 
-=======
     protected TreeSet<OWLDataProperty> getSubPropertiesImpl(OWLDataProperty dataProperty) {
         NodeSet<OWLDataProperty> properties = reasoner.getSubDataProperties(dataProperty, true);
->>>>>>> 52b4953f
         return getFirstDatatypeProperties(properties);
     }
 
     @Override
-<<<<<<< HEAD
-    public boolean hasTypeImpl(Description concept, Individual individual) {
-    	if(concept instanceof  Thing) {
-        	return true;
-        }
-    	
-        OWLClassExpression d = OWLAPIDescriptionConvertVisitor.getOWLClassExpression(concept);
-        OWLNamedIndividual i = factory.getOWLNamedIndividual(IRI.create(individual.getName()));
-        
-//        if(concept instanceof NamedClass && ((NamedClass)concept).getName().contains("Error"))return false;
-        OWLClassAssertionAxiom axiom = factory.getOWLClassAssertionAxiom(d, i);
-        boolean entailed;
-		try {
-			entailed = reasoner.isEntailed(axiom);
-		} catch (Exception e) {
-			if (useFallbackReasoner) {
-				logger.warn("Using fallback reasoner for query {}", axiom);
-//				NodeSet<OWLNamedIndividual> instances = fallbackReasoner.getInstances(d, true);
-//				entailed = instances.containsEntity(i);
-				entailed = fallbackReasoner.isEntailed(axiom);
-			} else {
-				throw e;
-			}
-		}
-        
-        return entailed;
-=======
     public boolean hasTypeImpl(OWLClassExpression concept, OWLIndividual individual) {
         if(concept.isOWLThing()){
         	return true;
@@ -765,7 +525,6 @@
         } else {
         	return reasoner.isEntailed(df.getOWLClassAssertionAxiom(concept, individual));
         }
->>>>>>> 52b4953f
     }
 
     @Override
@@ -779,25 +538,9 @@
     }
 
     @Override
-<<<<<<< HEAD
-    public Set<NamedClass> getTypesImpl(Individual individual) {
-        Set<Node<OWLClass>> result = null;
-        try {
-        	result = reasoner.getTypes(factory.getOWLNamedIndividual(IRI.create(individual.getName())), false).getNodes();
-	    } catch (Exception e) {
-			if(useFallbackReasoner){
-				logger.warn("Using fallback reasoner.");
-				result = fallbackReasoner.getTypes(factory.getOWLNamedIndividual(IRI.create(individual.getName())), false).getNodes();
-			} else {
-				throw e;
-			}
-		} 
-        return getFirstClassesNoTopBottom(result);
-=======
     public Set<OWLClass> getTypesImpl(OWLIndividual individual) {
         NodeSet<OWLClass> nodeSet = reasoner.getTypes(individual.asOWLNamedIndividual(), false);
         return getFirstClassesNoTopBottom(nodeSet);
->>>>>>> 52b4953f
     }
 
     @Override
@@ -811,28 +554,6 @@
 //    }
 
     @Override
-<<<<<<< HEAD
-    public Description getDomainImpl(ObjectProperty objectProperty) {
-        OWLObjectProperty prop = OWLAPIConverter.getOWLAPIObjectProperty(objectProperty);
-
-        // Pellet returns a set of nodes of named classes, which are more
-        // general than the actual domain/range
-        NodeSet<OWLClass> set;
-		try {
-			set = reasoner.getObjectPropertyDomains(prop, true);
-		} catch (Exception e) {
-			if (useFallbackReasoner) {
-				logger.warn("Using fallback reasoner.");
-				set = fallbackReasoner.getObjectPropertyDomains(prop, true);
-			} else {
-				throw e;
-			}
-		}
-		if(set.isEmpty() || set.getNodes().iterator().next().getSize() == 0){
-			return Thing.instance;
-		}
-		return getDescriptionFromReturnedDomain(set);
-=======
     public OWLClassExpression getDomainImpl(OWLObjectProperty objectProperty) {
     	// this is a bit tricky because the reasoner interface only returns
     	// atomic classes, but it might be the case that in the ontology complex
@@ -872,7 +593,6 @@
 
         logger.trace("Domain({},{})", objectProperty, domain);
 		return domain;
->>>>>>> 52b4953f
     }
 
 //    @Override
@@ -886,23 +606,6 @@
     	// atomic classes, but it might be the case that in the ontology complex
     	// domain definitions are contained
 
-<<<<<<< HEAD
-        NodeSet<OWLClass> set;
-        try {
-        	set = reasoner.getDataPropertyDomains(prop, true);
-	    } catch (Exception e) {
-			if (useFallbackReasoner) {
-				logger.warn("Using fallback reasoner.");
-				set = fallbackReasoner.getDataPropertyDomains(prop, true);
-			} else {
-				throw e;
-			}
-		}
-        if(set.isEmpty() || set.getNodes().iterator().next().getSize() == 0){
-			return Thing.instance;
-		}
-        return getDescriptionFromReturnedDomain(set);
-=======
     	Set<OWLClassExpression> domains = new HashSet<OWLClassExpression>();
 
     	// get all asserted domains
@@ -913,7 +616,6 @@
     	for (OWLDataProperty supProp : superProperties.getFlattened()) {
     		domains.addAll(supProp.getDomains(ontology));
 		}
->>>>>>> 52b4953f
 
     	// last but not least, call a reasoner
         NodeSet<OWLClass> nodeSet = reasoner.getDataPropertyDomains(dataProperty, true);
@@ -940,34 +642,6 @@
 		return domain;
     }
 
-<<<<<<< HEAD
-	@Override
-	public Description getRangeImpl(ObjectProperty objectProperty) {
-		OWLObjectProperty prop = OWLAPIConverter.getOWLAPIObjectProperty(objectProperty);
-		
-		NodeSet<OWLClass> set;
-		try {
-			set = reasoner.getObjectPropertyRanges(prop, true);
-		} catch (Exception e) {
-			if (useFallbackReasoner) {
-				logger.warn("Using fallback reasoner.");
-				set = fallbackReasoner.getObjectPropertyRanges(prop, true);
-			} else {
-				throw e;
-			}
-		}
-
-		if (set.isEmpty()) {
-			return Thing.instance;
-		}
-		Node<OWLClass> node = set.iterator().next();
-		if (node.getSize() == 0 || node.getRepresentativeElement().isOWLThing()) {
-			return Thing.instance;
-		}
-		return new NamedClass(node.getRepresentativeElement().toStringID());
-	}
-    
-=======
 //    @Override
 //    public OWLClassExpression getRangeImpl(OWLObjectProperty objectProperty) {
 //    	return asIntersection(reasoner.getObjectPropertyRanges(objectProperty, true));
@@ -1013,7 +687,6 @@
         return range;
     }
 
->>>>>>> 52b4953f
     @Override
     public OWLDataRange getRangeImpl(OWLDataProperty datatypeProperty) {
     	Set<OWLDataPropertyRangeAxiom> axioms = ontology.getDataPropertyRangeAxioms(datatypeProperty);
@@ -1083,41 +756,11 @@
     }
 
     @Override
-<<<<<<< HEAD
-    public Map<Individual, SortedSet<Individual>> getPropertyMembersImpl(ObjectProperty atomicRole) {
-        OWLObjectProperty prop = OWLAPIConverter.getOWLAPIObjectProperty(atomicRole);
-        Map<Individual, SortedSet<Individual>> map = new TreeMap<Individual, SortedSet<Individual>>();
-        for (Individual i : individuals) {
-            OWLNamedIndividual ind = factory.getOWLNamedIndividual(IRI.create(i.getName()));
-
-            // get all related individuals via OWL API
-			Set<OWLNamedIndividual> inds;
-			try {
-				inds = reasoner.getObjectPropertyValues(ind, prop).getFlattened();
-			} catch (Exception e) {
-				if (useFallbackReasoner) {
-					logger.warn("Using fallback reasoner.");
-					inds = fallbackReasoner.getObjectPropertyValues(ind, prop).getFlattened();
-				} else {
-					throw e;
-				}
-			}
-
-            // convert data back to DL-Learner structures
-            SortedSet<Individual> is = new TreeSet<Individual>();
-            for (OWLNamedIndividual oi : inds){
-            	if(oi != null){
-            		is.add(new Individual(oi.toStringID()));
-            	}
-            }
-            map.put(i, is);
-=======
     public Map<OWLIndividual, SortedSet<OWLIndividual>> getPropertyMembersImpl(OWLObjectProperty objectProperty) {
         Map<OWLIndividual, SortedSet<OWLIndividual>> map = new TreeMap<OWLIndividual, SortedSet<OWLIndividual>>();
         for (OWLIndividual ind : individuals) {
             Set<OWLIndividual> inds = getRelatedIndividuals(ind, objectProperty);
             map.put(ind, new TreeSet<OWLIndividual>(inds));
->>>>>>> 52b4953f
         }
         return map;
     }
@@ -1126,76 +769,14 @@
     protected Map<OWLObjectProperty, Set<OWLIndividual>> getObjectPropertyRelationshipsImpl(OWLIndividual individual) {
         Map<OWLObjectProperty, Set<OWLIndividual>> map = new HashMap<OWLObjectProperty, Set<OWLIndividual>>();
 
-<<<<<<< HEAD
-//		Map<OWLObjectPropertyExpression, Set<OWLIndividual>> mapAPI = ind.getObjectPropertyValues(ontology);
-        //no method found in the new reasoner interface, so we have to ask the reasoner for each property in the ontology
-		for (OWLObjectProperty prop : ontology.getObjectPropertiesInSignature(true)) {
-			Set<OWLNamedIndividual> inds;
-			try {
-				inds = reasoner.getObjectPropertyValues(ind, prop).getFlattened();
-			} catch (Exception e) {
-				if (useFallbackReasoner) {
-					logger.warn("Using fallback reasoner.");
-					inds = fallbackReasoner.getObjectPropertyValues(ind, prop).getFlattened();
-				} else {
-					throw e;
-				}
-			}
-			mapAPI.put(prop, inds);
-		}
-=======
         for (OWLObjectProperty prop : ontology.getObjectPropertiesInSignature(true)) {
             map.put(prop, getRelatedIndividualsImpl(individual, prop));
         }
->>>>>>> 52b4953f
 
         return map;
     }
 
     @Override
-<<<<<<< HEAD
-    public Set<Individual> getRelatedIndividualsImpl(Individual individual, ObjectProperty objectProperty) {
-        OWLNamedIndividual ind = factory.getOWLNamedIndividual(IRI.create(individual.getName()));
-        OWLObjectProperty prop = OWLAPIConverter.getOWLAPIObjectProperty(objectProperty);
-        Set<OWLNamedIndividual> inds = null;
-
-        try {
-        	inds = reasoner.getObjectPropertyValues(ind, prop).getFlattened();
-        } catch (Exception e) {
-			if (useFallbackReasoner) {
-				logger.warn("Using fallback reasoner.");
-				inds = fallbackReasoner.getObjectPropertyValues(ind, prop).getFlattened();
-			} else {
-				throw e;
-			}
-		}
-
-        // convert data back to DL-Learner structures
-        SortedSet<Individual> is = new TreeSet<Individual>();
-        for (OWLNamedIndividual oi : inds) {
-            is.add(new Individual(oi.toStringID()));
-        }
-        return is;
-    }
-
-    @Override
-    public Set<Constant> getRelatedValuesImpl(Individual individual, DatatypeProperty datatypeProperty) {
-        OWLNamedIndividual ind = factory.getOWLNamedIndividual(IRI.create(individual.getName()));
-        OWLDataProperty prop = OWLAPIConverter.getOWLAPIDataProperty(datatypeProperty);
-        Set<OWLLiteral> constants = null;
-
-		try {
-			constants = reasoner.getDataPropertyValues(ind, prop);
-		} catch (Exception e) {
-			if (useFallbackReasoner) {
-				logger.warn("Using fallback reasoner.");
-				constants = fallbackReasoner.getDataPropertyValues(ind, prop);
-			} else {
-				throw e;
-			}
-		}
-        return OWLAPIConverter.convertConstants(constants);
-=======
     public Set<OWLIndividual> getRelatedIndividualsImpl(OWLIndividual individual, OWLObjectProperty objectProperty) {
     	Set<OWLNamedIndividual> namedIndividuals = reasoner.getObjectPropertyValues(individual.asOWLNamedIndividual(), objectProperty).getFlattened();
     	Set<OWLIndividual> values = new HashSet<OWLIndividual>(namedIndividuals.size());
@@ -1208,7 +789,6 @@
     @Override
     public Set<OWLLiteral> getRelatedValuesImpl(OWLIndividual individual, OWLDataProperty datatypeProperty) {
         return reasoner.getDataPropertyValues(individual.asOWLNamedIndividual(), datatypeProperty);
->>>>>>> 52b4953f
     }
 
     public Map<OWLIndividual, SortedSet<Double>> getDoubleValues(OWLDataProperty dataProperty) {
@@ -1229,48 +809,12 @@
     }
 
     @Override
-<<<<<<< HEAD
-    public Map<Individual, SortedSet<Constant>> getDatatypeMembersImpl(DatatypeProperty datatypeProperty) {
-        OWLDataProperty prop = OWLAPIConverter.getOWLAPIDataProperty(datatypeProperty);
-        Map<Individual, SortedSet<Constant>> map = new TreeMap<Individual, SortedSet<Constant>>();
-        for (Individual i : individuals) {
-            OWLNamedIndividual ind = factory.getOWLNamedIndividual(IRI.create(i.getName()));
-
-            // get all related values via OWL API
-            Set<OWLLiteral> constants;
-            try {
-            	constants = reasoner.getDataPropertyValues(ind, prop);
-			} catch (Exception e) {
-				if (useFallbackReasoner) {
-					logger.warn("Using fallback reasoner.");
-					constants = fallbackReasoner.getDataPropertyValues(ind, prop);
-				} else {
-					throw e;
-				}
-			}
-
-            // convert data back to DL-Learner structures
-            SortedSet<Constant> is = new TreeSet<Constant>();
-            for (OWLLiteral literal : constants) {
-                // for typed constants we have to figure out the correct
-                // data type and value
-                if (!literal.isRDFPlainLiteral()) {
-                    Datatype dt = OWLAPIConverter.convertDatatype(literal.getDatatype());
-                    is.add(new TypedConstant(literal.getLiteral(), dt));
-                    // for untyped constants we have to figure out the value
-                    // and language tag (if any)
-                } else {
-                    if (literal.hasLang()) is.add(new UntypedConstant(literal.getLiteral(), literal.getLang()));
-                    else is.add(new UntypedConstant(literal.getLiteral()));
-                }
-=======
     public Map<OWLIndividual, SortedSet<OWLLiteral>> getDatatypeMembersImpl(OWLDataProperty dataProperty) {
         Map<OWLIndividual, SortedSet<OWLLiteral>> map = new TreeMap<OWLIndividual, SortedSet<OWLLiteral>>();
         for (OWLIndividual ind : individuals) {
         	Set<OWLLiteral> literals = reasoner.getDataPropertyValues(ind.asOWLNamedIndividual(), dataProperty);
             if (!literals.isEmpty()) {
             	map.put(ind, new TreeSet<OWLLiteral>(literals));
->>>>>>> 52b4953f
             }
         }
         return map;
@@ -1344,37 +888,171 @@
         return roles;
     }
 
-<<<<<<< HEAD
-    @SuppressWarnings({"unused"})
-    private Set<Description> owlClassesToAtomicConcepts(Set<OWLClass> owlClasses) {
-        Set<Description> concepts = new HashSet<Description>();
-        for (OWLClass owlClass : owlClasses)
-            concepts.add(OWLAPIConverter.convertClass(owlClass));
+    @Override
+	public Set<OWLDataProperty> getBooleanDatatypePropertiesImpl() {
+		return (Set<OWLDataProperty>) datatype2Properties.get(OWL2Datatype.XSD_BOOLEAN);
+	}
+
+	@Override
+	public Set<OWLDataProperty> getDoubleDatatypePropertiesImpl() {
+		return (Set<OWLDataProperty>) datatype2Properties.get(OWL2Datatype.XSD_DOUBLE);
+	}
+
+	@Override
+	public Set<OWLDataProperty> getIntDatatypePropertiesImpl() {
+		return (Set<OWLDataProperty>) datatype2Properties.get(OWL2Datatype.XSD_INT);
+	}
+
+	@Override
+	public Set<OWLDataProperty> getStringDatatypePropertiesImpl() {
+		return (Set<OWLDataProperty>) datatype2Properties.get(OWL2Datatype.XSD_STRING);
+	}
+
+    /* (non-Javadoc)
+      * @see org.dllearner.core.Reasoner#getBaseURI()
+      */
+    public String getBaseURI() {
+        return baseURI;
+    }
+
+    /* (non-Javadoc)
+      * @see org.dllearner.core.Reasoner#getPrefixes()
+      */
+    public Map<String, String> getPrefixes() {
+        return prefixes;
+    }
+
+    /* (non-Javadoc)
+      * @see org.dllearner.core.ReasonerComponent#releaseKB()
+      */
+    @Override
+    public void releaseKB() {
+        reasoner.dispose();
+    }
+
+    public Set<OWLOntology> getOWLAPIOntologies() {
+        return owlAPIOntologies;
+    }
+
+    /*public void setReasonerType(String type){
+         configurator.setReasonerType(type);
+     }*/
+
+//	@Override
+//	public boolean hasDatatypeSupport() {
+//		return true;
+//	}
+
+    @Override
+    public Set<OWLClass> getInconsistentClassesImpl() {
+        Set<OWLClass> concepts = new HashSet<OWLClass>();
+
+        for (OWLClass concept : reasoner.getUnsatisfiableClasses().getEntities()) {
+            concepts.add(df.getOWLClass(IRI.create(concept.toStringID())));
+        }
+
         return concepts;
     }
 
-    public static void exportKBToOWL(File owlOutputFile, KB kb, IRI ontologyIRI) {
-        OWLOntologyManager manager = OWLManager.createOWLOntologyManager();
-        //URI ontologyURI = URI.create("http://example.com");
-        IRI physicalIRI = IRI.create(owlOutputFile.toURI());
-        SimpleIRIMapper mapper = new SimpleIRIMapper(ontologyIRI, physicalIRI);
-        manager.addIRIMapper(mapper);
-        OWLOntology ontology;
+
+    public Set<OWLClass> getInconsistentOWLClasses() {
+        return reasoner.getUnsatisfiableClasses().getEntities();
+    }
+
+    @Override
+    public Set<OWLLiteral> getLabelImpl(OWLEntity entity) {
+        Collection<OWLAnnotation> labelAnnotations = entity.getAnnotations(ontology, df.getRDFSLabel());
+        Set<OWLLiteral> annotations = new HashSet<OWLLiteral>();
+        for (OWLAnnotation label : labelAnnotations) {
+            annotations.add((OWLLiteral) label.getValue());
+        }
+        return annotations;
+    }
+
+    /* (non-Javadoc)
+      * @see org.dllearner.core.BaseReasoner#remainsSatisfiable(org.dllearner.core.owl.Axiom)
+      */
+    @Override
+    public boolean remainsSatisfiableImpl(OWLAxiom axiom) {
+        boolean consistent = true;
+
         try {
-            ontology = manager.createOntology(ontologyIRI);
-            // OWLAPIReasoner.fillOWLAPIOntology(manager, ontology, kb);
-            OWLAPIAxiomConvertVisitor.fillOWLOntology(manager, ontology, kb);
-            manager.saveOntology(ontology);
-        } catch (OWLOntologyCreationException e) {
-            // TODO Auto-generated catch block
+            manager.applyChange(new AddAxiom(ontology, axiom));
+        } catch (OWLOntologyChangeException e1) {
+            e1.printStackTrace();
+        }
+
+        consistent = reasoner.isConsistent();
+
+        try {
+            manager.applyChange(new RemoveAxiom(ontology, axiom));
+        } catch (OWLOntologyChangeException e) {
             e.printStackTrace();
-        } catch (UnknownOWLOntologyException e) {
-            // TODO Auto-generated catch block
-            e.printStackTrace();
-        } catch (OWLOntologyStorageException e) {
-            // TODO Auto-generated catch block
-            e.printStackTrace();
-        }
+        }
+
+        return consistent;
+    }
+
+    /**
+     * Returns asserted class definitions of given class
+     *
+     * @param nc the class
+     * @return the asserted class definitions
+     */
+    @Override
+    protected Set<OWLClassExpression> getAssertedDefinitionsImpl(OWLClass cls) {
+        Collection<OWLClassExpression> definitions = cls.getEquivalentClasses(ontology);
+        return new HashSet<>(definitions);
+    }
+
+    /**
+     * Gets the OWL API ontology manager. Use with great caution.
+     *
+     * @return The OWL API ontology manager.
+     */
+    public OWLOntologyManager getManager() {
+        return manager;
+    }
+
+    /**
+     * Gets the internal OWL API ontology. Use with great caution.
+     *
+     * @return The internal OWL API ontology.
+     */
+    public OWLOntology getOntology() {
+        return ontology;
+    }
+
+    /**
+     * Gets the internal OWL API reasoner. Use with great caution.
+     *
+     * @return The internal OWL API reasoner.
+     */
+    public OWLReasoner getReasoner() {
+        return reasoner;
+    }
+
+    public String getReasonerTypeString() {
+        return reasonerTypeString;
+    }
+
+    public void setReasonerTypeString(String reasonerTypeString) {
+        this.reasonerTypeString = reasonerTypeString;
+    }
+
+    /**
+	 * @param reasonerImplementation the reasonerImplementation to set
+	 */
+	public void setReasonerImplementation(ReasonerImplementation reasonerImplementation) {
+		this.reasonerImplementation = reasonerImplementation;
+	}
+
+    public String getOwlLinkURL() {
+        return owlLinkURL;
+    }
+
+    public void setOwlLinkURL(String owlLinkURL) {
+        this.owlLinkURL = owlLinkURL;
     }
     
     /**
@@ -1386,200 +1064,4 @@
 	public void setUseFallbackReasoner(boolean useFallbackReasoner) {
 		this.useFallbackReasoner = useFallbackReasoner;
 	}
-
-    /**
-     * Test
-     *
-     * @param args
-     */
-    public static void main(String[] args) {
-        String iri = "http://www.co-ode.org/ontologies/pizza/2007/02/12/pizza.owl";
-
-        OWLOntologyManager manager = OWLManager.createOWLOntologyManager();
-        try {
-            OWLOntology ontology = manager.loadOntologyFromOntologyDocument(IRI.create(iri));
-            KnowledgeSource ks = new OWLAPIOntology(ontology);
-            OWLAPIReasoner reasoner = new OWLAPIReasoner(ks);
-            reasoner.init();
-            ClassHierarchy classHierarchy = reasoner.getClassHierarchy();
-            System.out.println(classHierarchy.toString(false));
-//            new PelletReasonerFactory().createReasoner(ontology);
-            System.out.println("Reasoner loaded succesfully.");
-            CelReasoner r = new CelReasoner(ontology);
-        } catch (Exception e) {
-            e.printStackTrace();
-        }
-    }
-
-    /**
-     * @return the booleanDatatypeProperties
-     */
-=======
->>>>>>> 52b4953f
-    @Override
-	public Set<OWLDataProperty> getBooleanDatatypePropertiesImpl() {
-		return (Set<OWLDataProperty>) datatype2Properties.get(OWL2Datatype.XSD_BOOLEAN);
-	}
-
-	@Override
-	public Set<OWLDataProperty> getDoubleDatatypePropertiesImpl() {
-		return (Set<OWLDataProperty>) datatype2Properties.get(OWL2Datatype.XSD_DOUBLE);
-	}
-
-	@Override
-	public Set<OWLDataProperty> getIntDatatypePropertiesImpl() {
-		return (Set<OWLDataProperty>) datatype2Properties.get(OWL2Datatype.XSD_INT);
-	}
-
-	@Override
-	public Set<OWLDataProperty> getStringDatatypePropertiesImpl() {
-		return (Set<OWLDataProperty>) datatype2Properties.get(OWL2Datatype.XSD_STRING);
-	}
-
-    /* (non-Javadoc)
-      * @see org.dllearner.core.Reasoner#getBaseURI()
-      */
-    public String getBaseURI() {
-        return baseURI;
-    }
-
-    /* (non-Javadoc)
-      * @see org.dllearner.core.Reasoner#getPrefixes()
-      */
-    public Map<String, String> getPrefixes() {
-        return prefixes;
-    }
-
-    /* (non-Javadoc)
-      * @see org.dllearner.core.ReasonerComponent#releaseKB()
-      */
-    @Override
-    public void releaseKB() {
-        reasoner.dispose();
-    }
-
-    public Set<OWLOntology> getOWLAPIOntologies() {
-        return owlAPIOntologies;
-    }
-
-    /*public void setReasonerType(String type){
-         configurator.setReasonerType(type);
-     }*/
-
-//	@Override
-//	public boolean hasDatatypeSupport() {
-//		return true;
-//	}
-
-    @Override
-    public Set<OWLClass> getInconsistentClassesImpl() {
-        Set<OWLClass> concepts = new HashSet<OWLClass>();
-
-        for (OWLClass concept : reasoner.getUnsatisfiableClasses().getEntities()) {
-            concepts.add(df.getOWLClass(IRI.create(concept.toStringID())));
-        }
-
-        return concepts;
-    }
-
-
-    public Set<OWLClass> getInconsistentOWLClasses() {
-        return reasoner.getUnsatisfiableClasses().getEntities();
-    }
-
-    @Override
-    public Set<OWLLiteral> getLabelImpl(OWLEntity entity) {
-        Collection<OWLAnnotation> labelAnnotations = entity.getAnnotations(ontology, df.getRDFSLabel());
-        Set<OWLLiteral> annotations = new HashSet<OWLLiteral>();
-        for (OWLAnnotation label : labelAnnotations) {
-            annotations.add((OWLLiteral) label.getValue());
-        }
-        return annotations;
-    }
-
-    /* (non-Javadoc)
-      * @see org.dllearner.core.BaseReasoner#remainsSatisfiable(org.dllearner.core.owl.Axiom)
-      */
-    @Override
-    public boolean remainsSatisfiableImpl(OWLAxiom axiom) {
-        boolean consistent = true;
-
-        try {
-            manager.applyChange(new AddAxiom(ontology, axiom));
-        } catch (OWLOntologyChangeException e1) {
-            e1.printStackTrace();
-        }
-
-        consistent = reasoner.isConsistent();
-
-        try {
-            manager.applyChange(new RemoveAxiom(ontology, axiom));
-        } catch (OWLOntologyChangeException e) {
-            e.printStackTrace();
-        }
-
-        return consistent;
-    }
-
-    /**
-     * Returns asserted class definitions of given class
-     *
-     * @param nc the class
-     * @return the asserted class definitions
-     */
-    @Override
-    protected Set<OWLClassExpression> getAssertedDefinitionsImpl(OWLClass cls) {
-        Collection<OWLClassExpression> definitions = cls.getEquivalentClasses(ontology);
-        return new HashSet<>(definitions);
-    }
-
-    /**
-     * Gets the OWL API ontology manager. Use with great caution.
-     *
-     * @return The OWL API ontology manager.
-     */
-    public OWLOntologyManager getManager() {
-        return manager;
-    }
-
-    /**
-     * Gets the internal OWL API ontology. Use with great caution.
-     *
-     * @return The internal OWL API ontology.
-     */
-    public OWLOntology getOntology() {
-        return ontology;
-    }
-
-    /**
-     * Gets the internal OWL API reasoner. Use with great caution.
-     *
-     * @return The internal OWL API reasoner.
-     */
-    public OWLReasoner getReasoner() {
-        return reasoner;
-    }
-
-    public String getReasonerTypeString() {
-        return reasonerTypeString;
-    }
-
-    public void setReasonerTypeString(String reasonerTypeString) {
-        this.reasonerTypeString = reasonerTypeString;
-    }
-
-    /**
-	 * @param reasonerImplementation the reasonerImplementation to set
-	 */
-	public void setReasonerImplementation(ReasonerImplementation reasonerImplementation) {
-		this.reasonerImplementation = reasonerImplementation;
-	}
-
-    public String getOwlLinkURL() {
-        return owlLinkURL;
-    }
-
-    public void setOwlLinkURL(String owlLinkURL) {
-        this.owlLinkURL = owlLinkURL;
-    }
 }