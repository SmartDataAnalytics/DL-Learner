/**
 * 
 */
package org.dllearner.algorithms.qtl;

import java.io.File;
import java.io.FileInputStream;
import java.io.FileNotFoundException;
import java.io.FilenameFilter;
import java.io.IOException;
import java.net.MalformedURLException;
import java.net.URL;
import java.util.ArrayList;
import java.util.Collection;
import java.util.Collections;
import java.util.HashMap;
import java.util.HashSet;
import java.util.Iterator;
import java.util.List;
import java.util.Map;
import java.util.Map.Entry;
import java.util.Random;
import java.util.Set;
import java.util.SortedSet;
import java.util.Stack;
import java.util.concurrent.TimeUnit;
import java.util.regex.Matcher;
import java.util.regex.Pattern;

import javax.xml.parsers.DocumentBuilder;
import javax.xml.parsers.DocumentBuilderFactory;
import javax.xml.parsers.ParserConfigurationException;

import org.aksw.commons.util.Pair;
import org.aksw.jena_sparql_api.cache.core.QueryExecutionFactoryCacheEx;
import org.aksw.jena_sparql_api.cache.extra.CacheFrontend;
import org.aksw.jena_sparql_api.cache.h2.CacheUtilsH2;
import org.aksw.jena_sparql_api.core.QueryExecutionFactory;
import org.aksw.jena_sparql_api.model.QueryExecutionFactoryModel;
import org.apache.commons.math3.stat.descriptive.DescriptiveStatistics;
import org.apache.log4j.Logger;
import org.dllearner.algorithms.qtl.datastructures.QueryTree;
import org.dllearner.algorithms.qtl.datastructures.impl.QueryTreeImpl;
import org.dllearner.algorithms.qtl.impl.QueryTreeFactoryImpl;
import org.dllearner.algorithms.qtl.operations.lgg.EvaluatedQueryTree;
import org.dllearner.kb.sparql.ConciseBoundedDescriptionGenerator;
import org.dllearner.kb.sparql.ConciseBoundedDescriptionGeneratorImpl;
import org.dllearner.kb.sparql.QueryExecutionFactoryHttp;
import org.dllearner.kb.sparql.SparqlEndpoint;
import org.dllearner.learningproblems.PosNegLPStandard;
import org.dllearner.utilities.TriplePatternExtractor;
import org.semanticweb.owlapi.model.IRI;
import org.semanticweb.owlapi.model.OWLIndividual;
import org.w3c.dom.DOMException;
import org.w3c.dom.Document;
import org.w3c.dom.NodeList;
import org.xml.sax.SAXException;

import uk.ac.manchester.cs.owl.owlapi.OWLNamedIndividualImpl;

import com.google.common.collect.HashMultimap;
import com.google.common.collect.Lists;
import com.google.common.collect.Multimap;
import com.google.common.collect.Sets;
import com.google.common.io.Files;
import com.hp.hpl.jena.graph.Node;
import com.hp.hpl.jena.graph.Triple;
import com.hp.hpl.jena.query.Query;
import com.hp.hpl.jena.query.QueryExecution;
import com.hp.hpl.jena.query.QueryFactory;
import com.hp.hpl.jena.query.QuerySolution;
import com.hp.hpl.jena.query.ResultSet;
import com.hp.hpl.jena.query.Syntax;
import com.hp.hpl.jena.rdf.model.Model;
import com.hp.hpl.jena.rdf.model.ModelFactory;
import com.hp.hpl.jena.rdf.model.ResourceFactory;
import com.hp.hpl.jena.sparql.core.TriplePath;
import com.hp.hpl.jena.sparql.core.Var;
import com.hp.hpl.jena.sparql.expr.E_NotExists;
import com.hp.hpl.jena.sparql.syntax.Element;
import com.hp.hpl.jena.sparql.syntax.ElementFilter;
import com.hp.hpl.jena.sparql.syntax.ElementGroup;
import com.hp.hpl.jena.sparql.syntax.ElementOptional;
import com.hp.hpl.jena.sparql.syntax.ElementPathBlock;
import com.hp.hpl.jena.sparql.syntax.ElementTriplesBlock;
import com.hp.hpl.jena.sparql.syntax.ElementUnion;
import com.hp.hpl.jena.sparql.syntax.ElementVisitorBase;

/**
 * @author Lorenz Buehmann
 *
 */
public class QALDExperiment {
	
	private static final Logger logger = Logger.getLogger(QALDExperiment.class.getName());
	
<<<<<<< HEAD
	enum Dataset {
		DBPEDIA, BIOMEDICAL
	}
	
	// DBpedia dataset related content
	static SparqlEndpoint endpoint = SparqlEndpoint.getEndpointDBpedia();
	List<String> dbpediaQuestionFiles = Lists.newArrayList(
=======
	static Map<String, String> prefixes = new HashMap<String, String>();
	
	static {
		prefixes.put("sider", "http://www4.wiwiss.fu-berlin.de/sider/resource/sider/");
		prefixes.put("side_effects", "http://www4.wiwiss.fu-berlin.de/sider/resource/side_effects/");
		prefixes.put("drug", "http://www4.wiwiss.fu-berlin.de/drugbank/resource/drugbank/");
		prefixes.put("diseasome", "http://www4.wiwiss.fu-berlin.de/diseasome/resource/diseasome/");
		
		prefixes.put("dbo", "http://dbpedia.org/ontology/");
		prefixes.put("dbpedia", "http://dbpedia.org/resource/");
		
	}
	
	List<String> datasetFiles = Lists.newArrayList(
>>>>>>> 8fc470b1
//			"http://greententacle.techfak.uni-bielefeld.de/~cunger/qald1/dbpedia-train.xml",
			"http://greententacle.techfak.uni-bielefeld.de/~cunger/qald/4/qald-4_multilingual_train.xml",
			"http://greententacle.techfak.uni-bielefeld.de/~cunger/qald/4/qald-4_multilingual_test.xml"
			);
	Set<String> allowedNamespaces = Sets.newHashSet("http://dbpedia.org/ontology/", "http://dbpedia.org/resource/");
	Set<String> ignoredProperties = Sets.newHashSet("http://dbpedia.org/ontology/wikiPageID","http://dbpedia.org/ontology/wikiPageRevisionID",
			"http://dbpedia.org/ontology/wikiPageExtracted", "http://dbpedia.org/ontology/wikiPageModified");
	
	
	// Biomedical dataset related content
	static SparqlEndpoint biomedicalEndpoint;
	static {
		try {
			biomedicalEndpoint = new SparqlEndpoint(
					new URL("http://akswnc3.informatik.uni-leipzig.de:8860/sparql"), 
					"http://biomedical.org");
		} catch (MalformedURLException e) {
			e.printStackTrace();
		}
	}
	File localBiomedicalDataDir = new File("/home/user/work/datasets/qald4/biomedical");
	List<String> biomedicalQuestionFiles = Lists.newArrayList(
			"http://greententacle.techfak.uni-bielefeld.de/~cunger/qald/4/qald-4_biomedical_train.xml",
			"http://greententacle.techfak.uni-bielefeld.de/~cunger/qald/4/qald-4_biomedical_test.xml"
			);
	
	
	List<String> questionFiles;
	QueryExecutionFactory qef;
	String cacheDirectory = "cache";
	
	int minNrOfPositiveExamples = 5;
	int maxDepth = 3;
	double noise = 0.4d;
	
	private QueryTreeFactory<String> queryTreeFactory;
	private ConciseBoundedDescriptionGenerator cbdGen;
	private QTL2 la;
	
	private Random rnd = new Random(123);
	
	public QALDExperiment(Dataset dataset) {
		queryTreeFactory = new QueryTreeFactoryImpl();
		queryTreeFactory.setMaxDepth(maxDepth);
		
		if(dataset == Dataset.DBPEDIA){
			questionFiles = dbpediaQuestionFiles;
			
			qef = new QueryExecutionFactoryHttp(endpoint.getURL().toString(), endpoint.getDefaultGraphURIs());
			long timeToLive = TimeUnit.DAYS.toMillis(60);
			CacheFrontend cacheFrontend = CacheUtilsH2.createCacheFrontend(cacheDirectory, true, timeToLive);
			qef = new QueryExecutionFactoryCacheEx(qef, cacheFrontend);
			
			// add some filters to avoid resources with namespaces like http://dbpedia.org/property/
			queryTreeFactory.addAllowedNamespaces(allowedNamespaces);
			queryTreeFactory.addIgnoredPropperties(ignoredProperties);
//			queryTreeFactory.setStatementFilter(new KeywordBasedStatementFilter(
//					Sets.newHashSet("bandleader", "play", "trumpet")));
		} else if(dataset == Dataset.BIOMEDICAL){
			questionFiles = biomedicalQuestionFiles;
			
			Model model = loadBiomedicalData();
			qef = new QueryExecutionFactoryModel(model);
		}
		
		cbdGen = new ConciseBoundedDescriptionGeneratorImpl(qef);
		cbdGen.setRecursionDepth(maxDepth);
		
		la = new QTL2();
	}
	
	private Model loadBiomedicalData(){
		logger.info("Loading QALD biomedical data from local directory " + localBiomedicalDataDir + " ...");
		Model model = ModelFactory.createDefaultModel();
		
		for (File file : localBiomedicalDataDir.listFiles()) {
			if(file.isFile() && file.getName().endsWith(".nt")){
				try(FileInputStream is = new FileInputStream(file)){
					model.read(is, null, "N-TRIPLES");
				} catch (IOException e) {
					e.printStackTrace();
				}
			}
		}
		logger.info("...done.");
		return model;
	}
	
	public void run(){
		DescriptiveStatistics precisionStats = new DescriptiveStatistics();
		DescriptiveStatistics recallStats = new DescriptiveStatistics();
		DescriptiveStatistics fMeasureStats = new DescriptiveStatistics();
		
		List<String> sparqlQueries = loadSPARQLQueries();
		logger.info("Overall number of queries: " + sparqlQueries.size());
		
//		List<String>  sparqlQueries = Lists.newArrayList("PREFIX rdf: <http://www.w3.org/1999/02/22-rdf-syntax-ns#> PREFIX dbo: <http://dbpedia.org/ontology/> \n" + 
//				"PREFIX res: <http://dbpedia.org/resource/> \n" + 
//				"SELECT DISTINCT ?uri \n" + 
//				"WHERE { \n" + 
//				"        ?uri dbo:occupation res:Bandleader . \n" + 
//				"        ?uri dbo:instrument res:Trumpet . \n" + 
//				"}");
		
		// parameters
		int minNrOfExamples = 3;
		int maxNrOfExamples = 10;
		int stepSize = 2;
		
		
		double[] noiseIntervals = {0.0, 0.2, 0.4, 0.6};
		double minNoise = 0.0;
		double maxNoise = 0.6;
		double noiseStepSize = 0.2;
		
		for (String sparqlQuery : sparqlQueries) {
			logger.info("Processing query\n" + sparqlQuery);
			int maxNrOfExamplesQuery = Math.min(getResultCount(sparqlQuery), maxNrOfExamples);
			// loop of number of positive examples
			for (int nrOfExamples = minNrOfExamples; nrOfExamples < maxNrOfExamplesQuery ;
					nrOfExamples = Math.min(nrOfExamples + stepSize, maxNrOfExamplesQuery )) {
				// loop over noise value
				for (int i = 0; i < noiseIntervals.length; i++) {
					double noise = noiseIntervals[i];
					try {
						logger.info("#examples: " + nrOfExamples + "\nnoise: " + noise);
						// generate examples
						Set<OWLIndividual> generateExamples = generateExamples(sparqlQuery, nrOfExamples, noise);
						
						//run QTL
						PosNegLPStandard lp = new PosNegLPStandard();
						lp.setPositiveExamples(generateExamples);
//						lp.init();
						la = new QTL2(lp, qef);
						la.setAllowedNamespaces(allowedNamespaces);
						la.setIgnoredPropperties(ignoredProperties);
						la.setTreeFactory(queryTreeFactory);
						la.init();
						la.start();

						SortedSet<EvaluatedQueryTree<String>> solutions = la.getSolutions();
						EvaluatedQueryTree<String> bestSolution = solutions.first();
						logger.info("Got " + solutions.size() + " LGG query trees. Best computed LGG:\n" + bestSolution);

						// find the best extensionally matching tree in the list
						EvaluatedQueryTree<String> bestTree = findBestMatchingTree(solutions, sparqlQuery);

						// convert to SPARQL query
						String learnedSPARQLQuery = bestSolution.getTree().toSPARQLQueryString(true, false);
						logger.info("Learned Query:\n" + getPrefixedQuery(learnedSPARQLQuery));

						double precision = precision(sparqlQuery, learnedSPARQLQuery);
						precisionStats.addValue(precision);

						double recall = recall(sparqlQuery, learnedSPARQLQuery);
						recallStats.addValue(recall);

						double fmeasure = fMeasure(sparqlQuery, learnedSPARQLQuery);
						fMeasureStats.addValue(fmeasure);

						logger.info(String.format("P=%f\nR=%f\nF-Score=%f", precision, recall, fmeasure));
					} catch (Exception e) {
						logger.error("Error occured.", e);
					}
				}
			}
		}
		logger.info("Overall Precision:\n" + precisionStats);
		logger.info("Overall Recall:\n" + recallStats);
		logger.info("Overall FMeasure:\n" + fMeasureStats);
	}
		
	
	private EvaluatedQueryTree<String> findBestMatchingTree(Collection<EvaluatedQueryTree<String>> trees, String targetSPARQLQuery){
		logger.info("Finding best matching query tree...");
		//get the tree with the highest fmeasure
		EvaluatedQueryTree<String> bestTree = null;
		double bestFMeasure = -1;
		for (EvaluatedQueryTree<String> tree : trees) {
			String learnedSPARQLQuery = tree.getTree().toSPARQLQueryString();
			logger.info(getPrefixedQuery(learnedSPARQLQuery));
			logger.info("Tree Score: " + tree.getScore());
			double fMeasure = fMeasure(targetSPARQLQuery, learnedSPARQLQuery);
			if(fMeasure == 1.0){
				return tree;
			}
			if(fMeasure > bestFMeasure){
				bestTree = tree;
			}
			logger.info("Extensional fMeasure: " + fMeasure);
		}
		return bestTree;
	}
	
	private Set<OWLIndividual> generateExamples(String sparqlQuery, int maxNrOfExamples, double noise){
		//get all resources returned by the query
		List<String> resources = getResult(sparqlQuery);
		
		//shuffle the list to avoid bias
		Collections.shuffle(resources, new Random(123));
		
		//pick some positive examples from the list
		List<String> positiveExamples = resources.subList(0, Math.min(maxNrOfExamples, resources.size()));
		
		Set<OWLIndividual> result = new HashSet<OWLIndividual>();
		for (String posEx : positiveExamples) {
			result.add(new OWLNamedIndividualImpl(IRI.create(posEx)));
		}
		
		return result;
	}
	
	private List<QueryTree<String>> generateExamples(String sparqlQuery, double noise){
		//get all resources returned by the query
		List<String> resources = getResult(sparqlQuery);
		
		//shuffle the list to avoid bias
		Collections.shuffle(resources, new Random(123));
		
		//pick some positive examples from the list
		List<String> positiveExamples = resources.subList(0, Math.min(minNrOfPositiveExamples, resources.size()));
		if(positiveExamples.size() < minNrOfPositiveExamples){
			return new ArrayList<>();
		}
		
		//convert examples to query trees
		List<QueryTree<String>> posExampleQueryTrees = getQueryTrees(positiveExamples);
		
		//generate noise
		generateNoise1(sparqlQuery, posExampleQueryTrees);
		
		return posExampleQueryTrees;
	}
	
	private QueryTree<String> getSimilarTree(QueryTree<String> tree, String property, int maxTreeDepth){
		String query = "SELECT ?o WHERE {?s <" + property + "> ?o. FILTER(isURI(?o) && ?o != <" + tree.getUserObject() + ">)} LIMIT 1";
		QueryExecution qe = qef.createQueryExecution(query);
		ResultSet rs = qe.execSelect();
		if(rs.hasNext()){
			String uri = rs.next().getResource("o").getURI();
			Model cbd = cbdGen.getConciseBoundedDescription(uri, maxTreeDepth);
			QueryTree<String> similarTree = queryTreeFactory.getQueryTree(uri, cbd);
			similarTree.setUserObject(uri);
			return similarTree;
		}
		return null;
	}
	
	private void generateNoise2(String sparqlQuery, List<QueryTree<String>> posExampleQueryTrees){
		//add some noise, i.e.
				//a)add wrong negative examples
				//b)take positive examples and modify relevant attributes
				Random randomGen = new Random(123);
				TriplePatternExtractor triplePatternExtractor = new TriplePatternExtractor();
				List<Triple> triplePatterns = new ArrayList<Triple>(triplePatternExtractor.extractTriplePattern(QueryFactory.create(sparqlQuery, Syntax.syntaxARQ)));
				for (QueryTree<String> queryTree : posExampleQueryTrees) {
					double rnd = randomGen.nextDouble();
					if(rnd <= noise){
						//pick a random property to modify
						Collections.shuffle(triplePatterns, randomGen);
						Triple triplePattern = triplePatterns.get(0);
						String predicate = triplePattern.getPredicate().getURI();
						Node object = triplePattern.getObject();
						logger.info("Modifying edge <" + queryTree + ", " + predicate + ", " + object + ">");
						//get the corresponding edge in the tree
						Set<Object> edges = queryTree.getEdges();
						for (Object edge : edges) {
							if (predicate.equals(edge)) {
								List<QueryTree<String>> children = queryTree.getChildren(edge);
								for (QueryTree<String> child : children) {
									if (child.getUserObject().replace("<", "").replace(">", "").equals(object.toString())) {
										if (child.isResourceNode()) {
											QueryTree<String> similarTree = getSimilarTree(child, predicate, 1);
											if (similarTree != null) {
												int id = child.getId();
												queryTree.removeChild((QueryTreeImpl<String>) child);
												similarTree.setId(id);
												queryTree.addChild((QueryTreeImpl<String>) similarTree, edge);
											} else {
												child.setUserObject("http://dl-learner.org/qtl#noiseModification");
											}
										} else if (child.isLiteralNode()) {
											child.setUserObject("\"-999999\"^^<http://www.w3.org/2001/XMLSchema#integer>");
											child.getLiterals().clear();
											child.getLiterals().add(ResourceFactory.createTypedLiteral(-999999));
										}
									}
								}
							}
						}
					}
				}
	}
	
	private void generateNoise1(String sparqlQuery, List<QueryTree<String>> posExampleQueryTrees){
		NegativeExampleSPARQLQueryGenerator negExGen = new NegativeExampleSPARQLQueryGenerator();
		
		//get the positive examples
		List<String> posExamples = getResult(sparqlQuery);
		
		//generate a modified SPARQL query
		Query query = negExGen.generateSPARQLQuery(QueryFactory.create(sparqlQuery));
		query.setLimit(1000);
		
		//get a random number of negative examples
		List<String> negExamples = getResult(query.toString());
		negExamples.removeAll(posExamples);
		Collections.shuffle(negExamples);
		
		//replace some of the query trees of the positive examples with negative related ones
		List<QueryTree<String>> negExampleTrees = new ArrayList<>();
		for (Iterator<QueryTree<String>> iterator = posExampleQueryTrees.iterator(); iterator.hasNext();) {
			QueryTree<String> tree = iterator.next();
			if(rnd.nextDouble() <= noise){
				QueryTree<String> newTree = getQueryTree(negExamples.remove(0));
				negExampleTrees.add(newTree);
				iterator.remove();
			}
		}
		posExampleQueryTrees.addAll(negExampleTrees);
	}
	
	private List<QueryTree<String>> getQueryTrees(List<String> resources){
		List<QueryTree<String>> trees = new ArrayList<QueryTree<String>>();
		
		for (String resource : resources) {
			trees.add(getQueryTree(resource));
		}
		
		return trees;
	}
	
	private QueryTree<String> getQueryTree(String resource){
		Model cbd = cbdGen.getConciseBoundedDescription(resource);
		QueryTree<String> tree = queryTreeFactory.getQueryTree(resource, cbd);
		return tree;
	}
	
	private List<String> getResult(String sparqlQuery){
		List<String> resources = new ArrayList<String>();
		
		sparqlQuery = getPrefixedQuery(sparqlQuery);
		
		// we assume a single projection var
		Query query = QueryFactory.create(sparqlQuery);
		String projectVar = query.getProjectVars().get(0).getName();
		
		ResultSet rs = qef.createQueryExecution(sparqlQuery).execSelect();
		QuerySolution qs;
		while(rs.hasNext()){
			qs = rs.next();
			if(qs.get(projectVar).isURIResource()){
				resources.add(qs.getResource(projectVar).getURI());
			} else if(qs.get(projectVar).isLiteral()){
				resources.add(qs.getLiteral(projectVar).toString());
			}
		}
		return resources;
	}
	
	private String simplifyQuery(String sparqlQuery){
		Query query = QueryFactory.create(sparqlQuery);
		
		TriplePatternExtractor extractor = new TriplePatternExtractor();
		Set<Triple> triplePatterns = extractor.extractTriplePattern(query);
		
		Map<Node, Multimap<Node, Node>> clusters = new HashMap<Node, Multimap<Node,Node>>();
		for (Triple tp : triplePatterns) {
			Node subject = tp.getSubject();
			Node predicate = tp.getPredicate();
			Node object = tp.getObject();
			
			Multimap<Node, Node> entries = clusters.get(subject);
			if(entries == null){
				entries = HashMultimap.create();
			}
			entries.put(predicate, object);
		}
		
		return query.toString();
	}
	
	private int getResultCount(String sparqlQuery){
		sparqlQuery = "PREFIX owl: <http://www.w3.org/2002/07/owl#> " + sparqlQuery;
		int cnt = 0;
		ResultSet rs = qef.createQueryExecution(sparqlQuery).execSelect();
		while(rs.hasNext()){
			rs.next();
			cnt++;
		}
		return cnt;
	}
	
	private List<String> loadSPARQLQueries(){
		List<String> queries = new ArrayList<String>();
		try {
			int cnt = 0;
			for(String file : questionFiles){
				DocumentBuilderFactory dbf = DocumentBuilderFactory.newInstance();
	            DocumentBuilder db = dbf.newDocumentBuilder();
	            Document doc = db.parse(new URL(file).openStream());
	            doc.getDocumentElement().normalize();
	            NodeList questionNodes = doc.getElementsByTagName("question");
	            
	            TriplePatternExtractor triplePatternExtractor = new TriplePatternExtractor();
	            
	            for( int i = 0; i < questionNodes.getLength(); i++){
	                
	            	org.w3c.dom.Element questionNode = (org.w3c.dom.Element) questionNodes.item(i);
	                
	            	int id = Integer.valueOf(questionNode.getAttribute("id")); //if(id != 44)continue;
//	            	String answerType = questionNode.getAttribute("answerType");
	            	boolean aggregation = false;//Boolean.valueOf(questionNode.getAttribute("aggregation"));
	            	boolean onlydbo = true;//Boolean.valueOf(questionNode.getAttribute("onlydbo"));
	            	
	            	
	            	
	                // Read SPARQL query
	            	String sparqlQuery = ((org.w3c.dom.Element)questionNode.getElementsByTagName("query").item(0)).getChildNodes().item(0).getNodeValue().trim();
	            	sparqlQuery = "PREFIX rdf: <http://www.w3.org/1999/02/22-rdf-syntax-ns#> " + sparqlQuery;
	            	if(sparqlQuery.contains("OPTIONAL {?uri rdfs:label ?string . FILTER (lang(?string) = 'en') }")){
	            		sparqlQuery = sparqlQuery.replace("OPTIONAL {?uri rdfs:label ?string . FILTER (lang(?string) = 'en') }", "");
	            		sparqlQuery = sparqlQuery.replace("FILTER (lang(?string) = 'en')", "");
	            		sparqlQuery = sparqlQuery.replace("?string", "");
	            	}
	            	if(sparqlQuery.contains("OPTIONAL {?uri rdfs:label ?string. FILTER (lang(?string) = 'en') }")){
	            		sparqlQuery = sparqlQuery.replace("OPTIONAL {?uri rdfs:label ?string. FILTER (lang(?string) = 'en') }", "");
	            		sparqlQuery = sparqlQuery.replace("?string", "");
	            	}
	            
//	            	System.out.println(sparqlQuery);
	            	// check if OUT OF SCOPE marked
	            	boolean outOfScope = sparqlQuery.toUpperCase().contains("OUT OF SCOPE");
	            	
	            	//check if ASK query
	            	boolean askQuery = sparqlQuery.toUpperCase().contains("ASK");
	            	
	            	boolean containsLimit = sparqlQuery.toUpperCase().contains("LIMIT");
	            	
	            	boolean containsCount = sparqlQuery.toUpperCase().contains("COUNT");
	            	
	            	boolean containsFilter = sparqlQuery.toUpperCase().contains("FILTER");
	            	
	            	boolean containsUNION = sparqlQuery.toUpperCase().contains("UNION");
	            	
	            	boolean needsSPARQL11 = sparqlQuery.toUpperCase().contains("MINUS") || 
	            			sparqlQuery.toUpperCase().contains("EXISTS");
	            	
	            	boolean singleProjectionVariable = true;
	            	
	            	//check if projection variable is somewhere in object position
	            	boolean hasIngoingLinks = false;
	            	if(!outOfScope && !askQuery && !containsLimit && !containsFilter){
	            		Query q = QueryFactory.create("prefix owl:<http://www.w3.org/2002/07/owl#> " + sparqlQuery, Syntax.syntaxARQ);
	                	
	            		singleProjectionVariable = q.getProjectVars().size() == 1;
	                	List<Var> projectVars = q.getProjectVars();
	                	Set<Triple> ingoingTriplePatterns = triplePatternExtractor.extractIngoingTriplePatterns(q, projectVars.get(0).asNode());
	                	hasIngoingLinks = !ingoingTriplePatterns.isEmpty();
	            	}
//	            	if(!hasIngoingLinks){
//	            		System.out.println(sparqlQuery);
//	            		cnt++;
//	            	}
	            	if(true
	            			&& !needsSPARQL11
	            			&& !aggregation 
	            			&& !outOfScope 
	            			&& !containsCount 
	            			&& !askQuery 
	            			&& singleProjectionVariable
	            			&& !hasIngoingLinks 
	            			&& !containsFilter
//	            			&& !containsUNION
	            			&& onlydbo
	            			&& (getResultCount(sparqlQuery) >= minNrOfPositiveExamples)
	            			){
	            		queries.add(sparqlQuery);
	            	}
	            }
			}
            
		} 
		catch (DOMException e) {
	            e.printStackTrace();
	    }
		catch (ParserConfigurationException e) {
	            e.printStackTrace();
	    }
		catch (SAXException e) {
	            e.printStackTrace();
	    } 
		catch (IOException e) {
	            e.printStackTrace();
	    }
//		queries.clear();
//		queries.add("select ?uri where {?uri a <http://dbpedia.org/ontology/Book>. ?uri <http://dbpedia.org/ontology/author> <http://dbpedia.org/resource/Dan_Brown>.}");
		return queries;
	}
	
	private String getPrefixedQuery(String sparqlQuery){
		for (Entry<String, String> entry : prefixes.entrySet()) {
			String prefix = entry.getKey();
			String namespace = entry.getValue();
			Pattern p = Pattern.compile("(<" + Pattern.quote(namespace) + "[.\\S]*>)");
		    Matcher m = p.matcher(sparqlQuery);
		    boolean matched = false;
		    while (m.find()){
		    	matched = true;
		    	String resource = m.group(1);
		    	String prefixedResource = resource.replace("<", "").replace(">", "");
		    	prefixedResource = prefixedResource.replace(namespace, prefix + ":");
		        sparqlQuery = sparqlQuery.replace(resource, prefixedResource);
		    }
		    if(matched){
		    	sparqlQuery = "PREFIX " + prefix + ": <" + namespace + "> \n" + sparqlQuery;
		    }
		}
		return QueryFactory.create(sparqlQuery).toString(Syntax.syntaxSPARQL_11);
	}
	
	private double precision(String referenceSparqlQuery, String learnedSPARQLQuery) {
		// get the reference resources
		List<String> referenceResources = getResult(referenceSparqlQuery);

		// get the learned resources
		List<String> learnedResources = getResult(learnedSPARQLQuery);

		int overlap = Sets.intersection(
				Sets.newHashSet(referenceResources),
				Sets.newHashSet(learnedResources)).size();

		double precision = overlap / (double) learnedResources.size();

		return precision;
	}
	
	private double recall(String referenceSparqlQuery, String learnedSPARQLQuery) {
		// get the reference resources
		List<String> referenceResources = getResult(referenceSparqlQuery);

		// get the learned resources
		List<String> learnedResources = getResult(learnedSPARQLQuery);

		int overlap = Sets.intersection(
				Sets.newHashSet(referenceResources),
				Sets.newHashSet(learnedResources)).size();

		double recall = overlap / (double) referenceResources.size();

		return recall;
	}
	
	private double fMeasure(String referenceSparqlQuery, String learnedSPARQLQuery){
<<<<<<< HEAD
		double precision = precision(referenceSparqlQuery, learnedSPARQLQuery);
		
		double recall = recall(referenceSparqlQuery, learnedSPARQLQuery);
=======
		
		//get the reference resources
		List<String> referenceResources = getResult(referenceSparqlQuery);
		
		//get the learned resources
		List<String> learnedResources = getResult(learnedSPARQLQuery);
		
		int overlap = Sets.intersection(Sets.newHashSet(referenceResources), Sets.newHashSet(learnedResources)).size();
		
		double precision = overlap / (double) learnedResources.size();
		double recall = overlap / (double) referenceResources.size();
>>>>>>> 8fc470b1
		
		double fMeasure = 0;
		if(precision + recall > 0){
			fMeasure = 2 * precision * recall / (precision + recall);
		}
		
		return fMeasure;
	}
	
	public static void main(String[] args) throws Exception {
//		new QALDExperiment(Dataset.DBPEDIA).run();
		new QALDExperiment(Dataset.BIOMEDICAL).run();
	}
	
	class NegativeExampleSPARQLQueryGenerator extends ElementVisitorBase{
		
		private boolean inOptionalClause;
		private Stack<ElementGroup> parentGroup = new Stack<>();
		private TriplePatternExtractor triplePatternExtractor = new TriplePatternExtractor();
		private Triple triple;
		Random randomGen = new Random(123);

		/**
		 * Returns a modified SPARQL query such that it is similar but different by choosing one of the triple patterns and use
		 * the negation of its existence.
		 * @param query
		 */
		public Query generateSPARQLQuery(Query query){
			//choose a random triple for the modification
			List<Triple> triplePatterns = new ArrayList<Triple>(triplePatternExtractor.extractTriplePattern(query));
			Collections.shuffle(triplePatterns, randomGen);
			triple = triplePatterns.get(0);
			
			Query modifiedQuery = query.cloneQuery();
			modifiedQuery.getQueryPattern().visit(this);
			logger.info("Negative examples query:\n" + modifiedQuery.toString());
			return modifiedQuery;
		}
		
		@Override
		public void visit(ElementGroup el) {
			parentGroup.push(el);
			for (Iterator<Element> iterator = new ArrayList<Element>(el.getElements()).iterator(); iterator.hasNext();) {
				Element e = iterator.next();
				e.visit(this);
			}
			parentGroup.pop();
		}

		@Override
		public void visit(ElementOptional el) {
			inOptionalClause = true;
			el.getOptionalElement().visit(this);
			inOptionalClause = false;
		}

		@Override
		public void visit(ElementTriplesBlock el) {
			for (Iterator<Triple> iterator = el.patternElts(); iterator.hasNext();) {
				Triple t = iterator.next();
				if(inOptionalClause){
					
				} else {
					if(t.equals(triple)){
						ElementGroup parent = parentGroup.peek();
						ElementTriplesBlock elementTriplesBlock = new ElementTriplesBlock();
						elementTriplesBlock.addTriple(t);
						ElementGroup eg = new ElementGroup();
						eg.addElement(elementTriplesBlock);
						parent.addElement(new ElementFilter(new E_NotExists(eg)));
						iterator.remove();
					}
				}
			}
		}

		@Override
		public void visit(ElementPathBlock el) {
			for (Iterator<TriplePath> iterator = el.patternElts(); iterator.hasNext();) {
				TriplePath tp = iterator.next();
				if(inOptionalClause){
					
				} else {
					if(tp.asTriple().equals(triple)){
						ElementGroup parent = parentGroup.peek();
						ElementPathBlock elementTriplesBlock = new ElementPathBlock();
						elementTriplesBlock.addTriple(tp);
						ElementGroup eg = new ElementGroup();
						eg.addElement(elementTriplesBlock);
						parent.addElement(new ElementFilter(new E_NotExists(eg)));
						iterator.remove();
					}
				}
			}
		}

		@Override
		public void visit(ElementUnion el) {
			for (Iterator<Element> iterator = el.getElements().iterator(); iterator.hasNext();) {
				Element e = iterator.next();
				e.visit(this);
			}
		}
		
		@Override
		public void visit(ElementFilter el) {
		}

	}

}<|MERGE_RESOLUTION|>--- conflicted
+++ resolved
@@ -38,7 +38,10 @@
 import org.aksw.jena_sparql_api.core.QueryExecutionFactory;
 import org.aksw.jena_sparql_api.model.QueryExecutionFactoryModel;
 import org.apache.commons.math3.stat.descriptive.DescriptiveStatistics;
+import org.apache.log4j.FileAppender;
+import org.apache.log4j.Level;
 import org.apache.log4j.Logger;
+import org.apache.log4j.SimpleLayout;
 import org.dllearner.algorithms.qtl.datastructures.QueryTree;
 import org.dllearner.algorithms.qtl.datastructures.impl.QueryTreeImpl;
 import org.dllearner.algorithms.qtl.impl.QueryTreeFactoryImpl;
@@ -49,6 +52,7 @@
 import org.dllearner.kb.sparql.SparqlEndpoint;
 import org.dllearner.learningproblems.PosNegLPStandard;
 import org.dllearner.utilities.TriplePatternExtractor;
+import org.semanticweb.owlapi.io.ToStringRenderer;
 import org.semanticweb.owlapi.model.IRI;
 import org.semanticweb.owlapi.model.OWLIndividual;
 import org.w3c.dom.DOMException;
@@ -57,6 +61,7 @@
 import org.xml.sax.SAXException;
 
 import uk.ac.manchester.cs.owl.owlapi.OWLNamedIndividualImpl;
+import uk.ac.manchester.cs.owlapi.dlsyntax.DLSyntaxObjectRenderer;
 
 import com.google.common.collect.HashMultimap;
 import com.google.common.collect.Lists;
@@ -94,17 +99,11 @@
 	
 	private static final Logger logger = Logger.getLogger(QALDExperiment.class.getName());
 	
-<<<<<<< HEAD
 	enum Dataset {
 		DBPEDIA, BIOMEDICAL
 	}
 	
-	// DBpedia dataset related content
-	static SparqlEndpoint endpoint = SparqlEndpoint.getEndpointDBpedia();
-	List<String> dbpediaQuestionFiles = Lists.newArrayList(
-=======
 	static Map<String, String> prefixes = new HashMap<String, String>();
-	
 	static {
 		prefixes.put("sider", "http://www4.wiwiss.fu-berlin.de/sider/resource/sider/");
 		prefixes.put("side_effects", "http://www4.wiwiss.fu-berlin.de/sider/resource/side_effects/");
@@ -113,11 +112,11 @@
 		
 		prefixes.put("dbo", "http://dbpedia.org/ontology/");
 		prefixes.put("dbpedia", "http://dbpedia.org/resource/");
-		
-	}
-	
-	List<String> datasetFiles = Lists.newArrayList(
->>>>>>> 8fc470b1
+	}
+	
+	// DBpedia dataset related content
+	static SparqlEndpoint endpoint = SparqlEndpoint.getEndpointDBpedia();
+	List<String> dbpediaQuestionFiles = Lists.newArrayList(
 //			"http://greententacle.techfak.uni-bielefeld.de/~cunger/qald1/dbpedia-train.xml",
 			"http://greententacle.techfak.uni-bielefeld.de/~cunger/qald/4/qald-4_multilingual_train.xml",
 			"http://greententacle.techfak.uni-bielefeld.de/~cunger/qald/4/qald-4_multilingual_test.xml"
@@ -125,7 +124,6 @@
 	Set<String> allowedNamespaces = Sets.newHashSet("http://dbpedia.org/ontology/", "http://dbpedia.org/resource/");
 	Set<String> ignoredProperties = Sets.newHashSet("http://dbpedia.org/ontology/wikiPageID","http://dbpedia.org/ontology/wikiPageRevisionID",
 			"http://dbpedia.org/ontology/wikiPageExtracted", "http://dbpedia.org/ontology/wikiPageModified");
-	
 	
 	// Biomedical dataset related content
 	static SparqlEndpoint biomedicalEndpoint;
@@ -212,7 +210,7 @@
 		DescriptiveStatistics fMeasureStats = new DescriptiveStatistics();
 		
 		List<String> sparqlQueries = loadSPARQLQueries();
-		logger.info("Overall number of queries: " + sparqlQueries.size());
+		logger.info("Total number of queries: " + sparqlQueries.size());
 		
 //		List<String>  sparqlQueries = Lists.newArrayList("PREFIX rdf: <http://www.w3.org/1999/02/22-rdf-syntax-ns#> PREFIX dbo: <http://dbpedia.org/ontology/> \n" + 
 //				"PREFIX res: <http://dbpedia.org/resource/> \n" + 
@@ -234,6 +232,7 @@
 		double noiseStepSize = 0.2;
 		
 		for (String sparqlQuery : sparqlQueries) {
+			if(sparqlQueries.indexOf(sparqlQuery) != 1)continue;
 			logger.info("Processing query\n" + sparqlQuery);
 			int maxNrOfExamplesQuery = Math.min(getResultCount(sparqlQuery), maxNrOfExamples);
 			// loop of number of positive examples
@@ -245,30 +244,33 @@
 					try {
 						logger.info("#examples: " + nrOfExamples + "\nnoise: " + noise);
 						// generate examples
-						Set<OWLIndividual> generateExamples = generateExamples(sparqlQuery, nrOfExamples, noise);
+						Map<OWLIndividual, QueryTree<String>> generatedExamples = generateExamples(sparqlQuery, nrOfExamples, noise);
+						
+						// set the example trees to be able to use the create noisy trees instead
+						// of original ones
 						
 						//run QTL
 						PosNegLPStandard lp = new PosNegLPStandard();
-						lp.setPositiveExamples(generateExamples);
+						lp.setPositiveExamples(generatedExamples.keySet());
 //						lp.init();
 						la = new QTL2(lp, qef);
 						la.setAllowedNamespaces(allowedNamespaces);
 						la.setIgnoredPropperties(ignoredProperties);
 						la.setTreeFactory(queryTreeFactory);
+						la.setPositiveExampleTrees(generatedExamples);
 						la.init();
 						la.start();
 
-						SortedSet<EvaluatedQueryTree<String>> solutions = la.getSolutions();
-						EvaluatedQueryTree<String> bestSolution = solutions.first();
-						logger.info("Got " + solutions.size() + " LGG query trees. Best computed LGG:\n" + bestSolution);
-
-						// find the best extensionally matching tree in the list
-						EvaluatedQueryTree<String> bestTree = findBestMatchingTree(solutions, sparqlQuery);
+						List<EvaluatedQueryTree<String>> solutions = new ArrayList<EvaluatedQueryTree<String>>(la.getSolutions());
+						
+						// the best solution by QTL
+						EvaluatedQueryTree<String> bestSolution = solutions.get(0);
+//						logger.info("Got " + solutions.size() + " LGG query trees. Best computed tree:\n" + bestSolution);
 
 						// convert to SPARQL query
 						String learnedSPARQLQuery = bestSolution.getTree().toSPARQLQueryString(true, false);
-						logger.info("Learned Query:\n" + getPrefixedQuery(learnedSPARQLQuery));
-
+//						logger.info("Learned Query:\n" + getPrefixedQuery(learnedSPARQLQuery));
+						
 						double precision = precision(sparqlQuery, learnedSPARQLQuery);
 						precisionStats.addValue(precision);
 
@@ -277,8 +279,18 @@
 
 						double fmeasure = fMeasure(sparqlQuery, learnedSPARQLQuery);
 						fMeasureStats.addValue(fmeasure);
-
+						
 						logger.info(String.format("P=%f\nR=%f\nF-Score=%f", precision, recall, fmeasure));
+						
+						// find the extensionally best matching tree in the list
+						EvaluatedQueryTree<String> bestMatchingTree = findBestMatchingTree(solutions, sparqlQuery);
+
+						// position of best tree in list of solutions
+						int position = solutions.indexOf(bestMatchingTree);
+						
+						logger.info("Position of best covering tree in list: " + position);
+						logger.info("Tree score: " + bestMatchingTree.getTreeScore());
+						
 					} catch (Exception e) {
 						logger.error("Error occured.", e);
 					}
@@ -298,58 +310,42 @@
 		double bestFMeasure = -1;
 		for (EvaluatedQueryTree<String> tree : trees) {
 			String learnedSPARQLQuery = tree.getTree().toSPARQLQueryString();
-			logger.info(getPrefixedQuery(learnedSPARQLQuery));
-			logger.info("Tree Score: " + tree.getScore());
+//			logger.info(getPrefixedQuery(learnedSPARQLQuery));
+//			logger.info("Tree Score: " + tree.getTreeScore());
 			double fMeasure = fMeasure(targetSPARQLQuery, learnedSPARQLQuery);
 			if(fMeasure == 1.0){
 				return tree;
 			}
 			if(fMeasure > bestFMeasure){
+				bestFMeasure = fMeasure;
 				bestTree = tree;
 			}
-			logger.info("Extensional fMeasure: " + fMeasure);
+//			logger.info("Extensional fMeasure: " + fMeasure);
 		}
 		return bestTree;
 	}
 	
-	private Set<OWLIndividual> generateExamples(String sparqlQuery, int maxNrOfExamples, double noise){
-		//get all resources returned by the query
+	private Map<OWLIndividual, QueryTree<String>> generateExamples(String sparqlQuery, int maxNrOfExamples, double noise){
+		// get all resources returned by the query
 		List<String> resources = getResult(sparqlQuery);
-		
-		//shuffle the list to avoid bias
+
+		// shuffle the list to avoid bias
 		Collections.shuffle(resources, new Random(123));
 		
-		//pick some positive examples from the list
-		List<String> positiveExamples = resources.subList(0, Math.min(maxNrOfExamples, resources.size()));
-		
-		Set<OWLIndividual> result = new HashSet<OWLIndividual>();
-		for (String posEx : positiveExamples) {
-			result.add(new OWLNamedIndividualImpl(IRI.create(posEx)));
-		}
-		
-		return result;
-	}
-	
-	private List<QueryTree<String>> generateExamples(String sparqlQuery, double noise){
-		//get all resources returned by the query
-		List<String> resources = getResult(sparqlQuery);
-		
-		//shuffle the list to avoid bias
-		Collections.shuffle(resources, new Random(123));
-		
-		//pick some positive examples from the list
-		List<String> positiveExamples = resources.subList(0, Math.min(minNrOfPositiveExamples, resources.size()));
-		if(positiveExamples.size() < minNrOfPositiveExamples){
-			return new ArrayList<>();
-		}
-		
-		//convert examples to query trees
-		List<QueryTree<String>> posExampleQueryTrees = getQueryTrees(positiveExamples);
-		
-		//generate noise
-		generateNoise1(sparqlQuery, posExampleQueryTrees);
-		
-		return posExampleQueryTrees;
+		// pick some positive examples from the list
+		List<String> examples = resources.subList(0, Math.min(maxNrOfExamples, resources.size()));
+		
+		// build query trees
+		Map<OWLIndividual, QueryTree<String>> queryTrees = new HashMap<>();
+		for (String ex : examples) {
+			QueryTree<String> queryTree = getQueryTree(ex);
+			queryTrees.put(new OWLNamedIndividualImpl(IRI.create(ex)), queryTree);
+		}
+		
+		// add noise
+		generateNoiseAttributeLevel(sparqlQuery, queryTrees, noise);
+		
+		return queryTrees;
 	}
 	
 	private QueryTree<String> getSimilarTree(QueryTree<String> tree, String property, int maxTreeDepth){
@@ -366,16 +362,18 @@
 		return null;
 	}
 	
-	private void generateNoise2(String sparqlQuery, List<QueryTree<String>> posExampleQueryTrees){
+	private void generateNoiseAttributeLevel(String sparqlQuery, Map<OWLIndividual, QueryTree<String>> posExampleQueryTrees, double noise){
 		//add some noise, i.e.
 				//a)add wrong negative examples
 				//b)take positive examples and modify relevant attributes
 				Random randomGen = new Random(123);
 				TriplePatternExtractor triplePatternExtractor = new TriplePatternExtractor();
 				List<Triple> triplePatterns = new ArrayList<Triple>(triplePatternExtractor.extractTriplePattern(QueryFactory.create(sparqlQuery, Syntax.syntaxARQ)));
-				for (QueryTree<String> queryTree : posExampleQueryTrees) {
+				for (Entry<OWLIndividual, QueryTree<String>> entry : posExampleQueryTrees.entrySet()) {
 					double rnd = randomGen.nextDouble();
 					if(rnd <= noise){
+						logger.info("Modifying tree of " + entry.getKey());
+						QueryTree<String> queryTree = entry.getValue();
 						//pick a random property to modify
 						Collections.shuffle(triplePatterns, randomGen);
 						Triple triplePattern = triplePatterns.get(0);
@@ -396,8 +394,11 @@
 												queryTree.removeChild((QueryTreeImpl<String>) child);
 												similarTree.setId(id);
 												queryTree.addChild((QueryTreeImpl<String>) similarTree, edge);
+												logger.info("New edge <" + queryTree + ", " + predicate + ", " + similarTree + ">");
+												System.out.println(queryTree.getStringRepresentation(true));
 											} else {
 												child.setUserObject("http://dl-learner.org/qtl#noiseModification");
+												logger.info("New edge <" + queryTree + ", " + predicate + ", " + child + ">");
 											}
 										} else if (child.isLiteralNode()) {
 											child.setUserObject("\"-999999\"^^<http://www.w3.org/2001/XMLSchema#integer>");
@@ -412,17 +413,17 @@
 				}
 	}
 	
-	private void generateNoise1(String sparqlQuery, List<QueryTree<String>> posExampleQueryTrees){
+	private void generateNoiseClassLevel(String sparqlQuery, List<QueryTree<String>> posExampleQueryTrees, double noise){
 		NegativeExampleSPARQLQueryGenerator negExGen = new NegativeExampleSPARQLQueryGenerator();
 		
-		//get the positive examples
+		// get the positive examples
 		List<String> posExamples = getResult(sparqlQuery);
 		
-		//generate a modified SPARQL query
+		// generate a modified SPARQL query
 		Query query = negExGen.generateSPARQLQuery(QueryFactory.create(sparqlQuery));
 		query.setLimit(1000);
 		
-		//get a random number of negative examples
+		// get a random number of negative examples
 		List<String> negExamples = getResult(query.toString());
 		negExamples.removeAll(posExamples);
 		Collections.shuffle(negExamples);
@@ -476,28 +477,6 @@
 			}
 		}
 		return resources;
-	}
-	
-	private String simplifyQuery(String sparqlQuery){
-		Query query = QueryFactory.create(sparqlQuery);
-		
-		TriplePatternExtractor extractor = new TriplePatternExtractor();
-		Set<Triple> triplePatterns = extractor.extractTriplePattern(query);
-		
-		Map<Node, Multimap<Node, Node>> clusters = new HashMap<Node, Multimap<Node,Node>>();
-		for (Triple tp : triplePatterns) {
-			Node subject = tp.getSubject();
-			Node predicate = tp.getPredicate();
-			Node object = tp.getObject();
-			
-			Multimap<Node, Node> entries = clusters.get(subject);
-			if(entries == null){
-				entries = HashMultimap.create();
-			}
-			entries.put(predicate, object);
-		}
-		
-		return query.toString();
 	}
 	
 	private int getResultCount(String sparqlQuery){
@@ -672,23 +651,9 @@
 	}
 	
 	private double fMeasure(String referenceSparqlQuery, String learnedSPARQLQuery){
-<<<<<<< HEAD
 		double precision = precision(referenceSparqlQuery, learnedSPARQLQuery);
 		
 		double recall = recall(referenceSparqlQuery, learnedSPARQLQuery);
-=======
-		
-		//get the reference resources
-		List<String> referenceResources = getResult(referenceSparqlQuery);
-		
-		//get the learned resources
-		List<String> learnedResources = getResult(learnedSPARQLQuery);
-		
-		int overlap = Sets.intersection(Sets.newHashSet(referenceResources), Sets.newHashSet(learnedResources)).size();
-		
-		double precision = overlap / (double) learnedResources.size();
-		double recall = overlap / (double) referenceResources.size();
->>>>>>> 8fc470b1
 		
 		double fMeasure = 0;
 		if(precision + recall > 0){
@@ -699,6 +664,11 @@
 	}
 	
 	public static void main(String[] args) throws Exception {
+		ToStringRenderer.getInstance().setRenderer(new DLSyntaxObjectRenderer());
+		Logger.getLogger(QALDExperiment.class).addAppender(
+				new FileAppender(new SimpleLayout(), "log/qtl-qald.log", false));
+		Logger.getRootLogger().setLevel(Level.INFO);
+		Logger.getLogger(QTL2.class).setLevel(Level.TRACE);
 //		new QALDExperiment(Dataset.DBPEDIA).run();
 		new QALDExperiment(Dataset.BIOMEDICAL).run();
 	}
