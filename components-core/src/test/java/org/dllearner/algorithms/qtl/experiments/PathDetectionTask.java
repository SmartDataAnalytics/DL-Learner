/**
 * Copyright (C) 2007 - 2016, Jens Lehmann
 *
 * This file is part of DL-Learner.
 *
 * DL-Learner is free software; you can redistribute it and/or modify
 * it under the terms of the GNU General Public License as published by
 * the Free Software Foundation; either version 3 of the License, or
 * (at your option) any later version.
 *
 * DL-Learner is distributed in the hope that it will be useful,
 * but WITHOUT ANY WARRANTY; without even the implied warranty of
 * MERCHANTABILITY or FITNESS FOR A PARTICULAR PURPOSE.  See the
 * GNU General Public License for more details.
 *
 * You should have received a copy of the GNU General Public License
 * along with this program.  If not, see <http://www.gnu.org/licenses/>.
 */
package org.dllearner.algorithms.qtl.experiments;

import com.google.common.base.Charsets;
import com.google.common.base.Joiner;
import com.google.common.base.Splitter;
import com.google.common.collect.Lists;
import com.google.common.collect.Sets;
import com.google.common.io.Files;
import com.google.common.net.UrlEscapers;
<<<<<<< HEAD
import org.aksw.jena_sparql_api.core.QueryExecutionFactory;
import org.aksw.jena_sparql_api.model.QueryExecutionFactoryModel;
import org.aksw.jena_sparql_api.pagination.core.QueryExecutionFactoryPaginated;
import org.apache.commons.math3.random.JDKRandomGenerator;
import org.apache.commons.math3.random.RandomGenerator;
=======
>>>>>>> bac4990d
import org.apache.jena.query.QueryExecution;
import org.apache.jena.query.QuerySolution;
import org.apache.jena.query.ResultSet;
import org.apache.jena.rdf.model.Model;
import org.apache.jena.rdf.model.ModelFactory;
import org.apache.jena.sparql.core.Var;
<<<<<<< HEAD
import org.dllearner.kb.SparqlEndpointKS;
import org.semanticweb.owlapi.model.OWLClass;
=======

public class PathDetectionTask implements Callable<Path> {
		
		private OWLClass cls;
		private SparqlEndpointKS ks;
		private int minNrOfExamples;
		private int depth;
		private boolean cancelled;
		private File dataDir;
		private Model schema;
		RandomGenerator rndGen = new JDKRandomGenerator();

		public PathDetectionTask(File dataDir, SparqlEndpointKS ks, Model schema, OWLClass cls, int depth, int minNrOfExamples) {
			this.dataDir = dataDir;
			this.ks = ks;
			this.schema = schema;
			this.cls = cls;
			this.depth = depth;
			this.minNrOfExamples = minNrOfExamples;
			
			rndGen.setSeed(123);
		}
>>>>>>> bac4990d

import java.io.*;
import java.util.*;
import java.util.concurrent.Callable;
import java.util.concurrent.FutureTask;
import java.util.concurrent.RunnableFuture;
import java.util.concurrent.TimeUnit;

public class PathDetectionTask implements Callable<List<Path>> {

	private final OWLClass cls;
	private final SparqlEndpointKS ks;
	private final int minNrOfExamples;
	private final int depth;
	private final File dataDir;
	private final Model schema;
	private final RandomGenerator rndGen = new JDKRandomGenerator();

	private final boolean localMode = false;

	private boolean cancelled;
	private int maxPathsPerClass = 5;

	public PathDetectionTask(File dataDir, SparqlEndpointKS ks, Model schema, OWLClass cls, int depth,
							 int minNrOfExamples) {
		this.dataDir = dataDir;
		this.ks = ks;
		this.schema = schema;
		this.cls = cls;
		this.depth = depth;
		this.minNrOfExamples = minNrOfExamples;

		rndGen.setSeed(123);
	}

	/* (non-Javadoc)
	 * @see java.util.concurrent.Callable#call()
	 */
	@Override
	public List<Path> call() throws Exception {
		if (!cancelled) {

			// check if class was already processed
			String filename = UrlEscapers.urlFormParameterEscaper().escape(cls.toStringID()) + "-" + depth + ".log";
			File file = new File(dataDir, filename);

			if (file.exists()) {
				System.out.println(Thread.currentThread().getId() + ":" + cls.toStringID() + " already analyzed.");
				// load from disk
				List<String> lines;
				try {
					lines = Files.readLines(file, Charsets.UTF_8);

					List<Path> paths = new ArrayList<>();

					// each 5th line contains the path
					for (int i = 0; i < lines.size(); i += 4) {
						String line = lines.get(i);
						ArrayList<String> split = Lists.newArrayList(Splitter.on("\t").split(line));
						String object = split.remove(split.size() - 1);
						List<Set<String>> propertyClusters = new ArrayList<>();

						for (String clusterString : split) {
							Set<String> cluster = new TreeSet<>();
							for (String property : Splitter.on(",").trimResults().split(clusterString)) {
								cluster.add(property.replace("[", "").replace("]", ""));
							}
							propertyClusters.add(cluster);
						}

						paths.add(new Path(cls, propertyClusters, object));
					}

					return paths;
				} catch (IOException e) {
					throw new RuntimeException("Path loading failed. ", e);
				}
			} else {

				QueryExecutionFactory qef;
				if (localMode) {
					// load data
					System.out.println(
							Thread.currentThread().getId() + ":" + "Loading data of depth " + depth + " for " + cls.toStringID() + "...");
					long s = System.currentTimeMillis();
					Model data = loadDataFromCacheOrCompute(cls, depth, true);
					System.out.println(
							Thread.currentThread().getId() + ":" + "Got " + data.size() + " triples for " + cls.toStringID() + " in " + (System.currentTimeMillis() - s) + "ms");

					qef = new QueryExecutionFactoryModel(data);
				} else {
					qef = ks.getQueryExecutionFactory();
				}

				// analyze
				System.out.println(
						Thread.currentThread().getId() + ":" + "Searching for " + cls.toStringID() + " path of length " + depth + "...");
				long s = System.currentTimeMillis();
				List<Path> paths = findPathsOfDepthN(cls, qef, depth, maxPathsPerClass);
				System.out.println(
						Thread.currentThread().getId() + ":" + "Finished searching for " + cls.toStringID() + " path of length " + depth + " in " + (System.currentTimeMillis() - s) + "ms");

				if (paths.isEmpty()) {
					System.out.println(
							Thread.currentThread().getId() + ":" + "Could not find " + cls.toStringID() + " path of length " + depth + ".");
				} else {
					System.out.println(Thread.currentThread().getId() + ":" + "Paths found:" + paths);

					// serialize
					String delimiter = "\t";
					try {
						for (Path path : paths) {
							String content = Joiner.on(delimiter).join(
									path.getProperties()) + delimiter + path.getObject() + "\n";
							content += path.asSPARQLQuery(Var.alloc("s")) + "\n";
							content += path.asSPARQLPathQuery(Var.alloc("s"));
							content += "\n#\n";
							Files.append(content, file, Charsets.UTF_8);
						}
					} catch (Exception e) {
						e.printStackTrace();
					}
				}

				return paths;
			}
		}
		return null;
	}

	private Model loadDataFromCacheOrCompute(OWLClass cls, int maxDepth, boolean singleQuery) {
		String filename = UrlEscapers.urlFormParameterEscaper().escape(cls.toStringID()) + "-" + maxDepth + ".ttl";
		File file = new File(dataDir, filename);

		Model model;
		if (file.exists()) {
			model = ModelFactory.createDefaultModel();
			try {
				model.read(new FileInputStream(file), null, "TURTLE");
			} catch (FileNotFoundException e) {
				e.printStackTrace();
			}
		} else {
			if (singleQuery) {
				model = loadDataFromEndpointBatch(cls, maxDepth);
			} else {
				model = loadDataFromEndpointBatch(cls, maxDepth);
			}
			try {
				model.write(new FileOutputStream(file), "TURTLE");
			} catch (FileNotFoundException e) {
				e.printStackTrace();
			}
		}
		model.add(schema);
		return model;
	}

	private Model loadDataFromEndpointBatch(OWLClass cls, int maxDepth) {
		String filename = UrlEscapers.urlFormParameterEscaper().escape(cls.toStringID()) + ".ttl";
		File file = new File(dataDir, filename);

		Model model;
		if (file.exists()) {
			model = ModelFactory.createDefaultModel();
			try {
				model.read(new FileInputStream(file), null, "TURTLE");
			} catch (FileNotFoundException e) {
				// TODO Auto-generated catch block
				e.printStackTrace();
			}
		} else {
			String query = "construct{"
					+ "?s ?p0 ?o0 . ";
			for (int i = 1; i < maxDepth; i++) {
				query += String.format("?o%d ?p%d ?o%d .", i - 1, i, i);
			}
			query += "} where {"
					+ "?s a <" + cls.toStringID() + ">. "
					+ "?s ?p0 ?o0 . ";
			for (int i = 1; i < maxDepth; i++) {
				query += String.format("optional{?o%d ?p%d ?o%d .", i - 1, i, i);
			}
			for (int i = 1; i < maxDepth; i++) {
				query += "}";
			}
			query += "}";
			QueryExecutionFactory qef = new QueryExecutionFactoryPaginated(ks.getQueryExecutionFactory(), 500000);
			model = qef.createQueryExecution(query).execConstruct();
		}

		return model;
	}

	private List<Set<String>> getCooccuringPropertiesOnPath(QueryExecutionFactory qef, OWLClass cls,
															List<Set<String>> propertiesOnPath, int clusterSize) {
		List<Set<String>> properties = new ArrayList<>();

		String query = "SELECT DISTINCT ";
		for (int i = 0; i < clusterSize; i++) {
			query += "?p" + i + " ";
		}
		query += "WHERE {" + "?s0 a <" + cls.toStringID() + "> . ";

		for (int i = 0; i < propertiesOnPath.size(); i++) {
			Set<String> propertyCluster = propertiesOnPath.get(i);

			for (String property : propertyCluster) {
				query += "?s" + i + " <" + property + "> ?s" + (i + 1) + ".";
			}
		}

		for (int i = 0; i < clusterSize; i++) {
			query += "?s" + propertiesOnPath.size() + " ?p" + i + " ?o .";
			query += "?p" + i + " a <http://www.w3.org/2002/07/owl#ObjectProperty> . ";
		}

		if (clusterSize > 1) {
			String filter = "FILTER(";
			List<String> conditions = new ArrayList<>();
			for (int i = 0; i < clusterSize; i++) {
				for (int j = i + 1; j < clusterSize; j++) {
					conditions.add("(?p" + i + "!=" + "?p" + j + ")");
				}
			}
			filter += Joiner.on(" && ").join(conditions);
			filter += ")";
			query += filter;
		}

		query += "} GROUP BY ";
		for (int i = 0; i < clusterSize; i++) {
			query += "?p" + i + " ";
		}
		query += " HAVING(COUNT(DISTINCT ?s0) >= " + minNrOfExamples + ")";

		System.out.println(query);

		try (QueryExecution qe = qef.createQueryExecution(query)) {
			ResultSet rs = qe.execSelect();

			while (rs.hasNext()) {
				QuerySolution qs = rs.next();
				TreeSet<String> propertyCluster = Sets.newTreeSet();

				for (int i = 0; i < clusterSize; i++) {
					String property = qs.getResource("p" + i).getURI();
					propertyCluster.add(property);
				}

				properties.add(propertyCluster);
			}
		}

		return new ArrayList<>(new HashSet<>(properties));
	}

	private List<Path> findPathsOfDepthN(OWLClass cls, QueryExecutionFactory qef, int depth, int limit) {
		// generate possible property paths of length n

		List<List<Set<String>>> paths = new ArrayList<>();
		paths.add(Lists.newArrayList());

		for (int i = 0; i < depth; i++) {
			List<List<Set<String>>> pathsNew = new ArrayList<>();
			for (List<Set<String>> path : paths) {
				int clusterSize = rndGen.nextInt(3) + 1;
				List<Set<String>> propertyClusters = getCooccuringPropertiesOnPath(qef, cls, path, depth == 1 ? 2 : 1);
				for (Set<String> propertyCluster : propertyClusters) {
					List<Set<String>> newPath = new ArrayList<>(path);
					newPath.add(propertyCluster);
					pathsNew.add(newPath);
				}
			}
			paths = pathsNew;
		}
		System.out.println(Thread.currentThread().getId() + ":Possible paths:" + paths.size());

		Collections.shuffle(paths, new Random(123));
		// randomly search in possible paths for query
		List<Path> foundPaths = new ArrayList<>();
		for (List<Set<String>> path : paths) {
			String query = generateQuery(path);

			System.out.println(Thread.currentThread().getId() + ":Testing path: " + path);
			System.out.println(query);

			try (QueryExecution qe = qef.createQueryExecution(query)) {
				qe.setTimeout(1, TimeUnit.MINUTES);

				ResultSet rs = qe.execSelect();

				while (rs.hasNext()) {
					QuerySolution qs = rs.next();

					String object = qs.getResource("o").getURI();
					int cnt = qs.getLiteral("cnt").getInt();

					if (cnt >= minNrOfExamples) { //should always be true because of HAVING clause
						foundPaths.add(new Path(cls, path, object));

						if (foundPaths.size() == limit) {
							return foundPaths;
						}
					}
				}
			} catch (Exception e) {
				System.err.println("Query failed:\n" + query);
				e.printStackTrace();
			}
		}

		return foundPaths;
	}

	private String generateQuery(List<Set<String>> path) {
		String query = "SELECT ?o (COUNT(DISTINCT ?s1) AS ?cnt) WHERE {";
		query += "?s1 a <" + cls.toStringID() + "> . ?s2 a <" + cls.toStringID() + "> . ";
		for (int i = 0; i < path.size(); i++) {
			Set<String> propertyCluster = path.get(i);

			for (String property : propertyCluster) {
				query += (i == 0 ? "?s1" : ("?o1_" + i)) + " <" + property + "> " + (i + 1 == path.size() ? "?o" : ("?o1_" + (i + 1))) + " .";
				query += (i == 0 ? "?s2" : ("?o2_" + i)) + " <" + property + "> " + (i + 1 == path.size() ? "?o" : ("?o2_" + (i + 1))) + " .";
			}
		}
		query += "FILTER(?s1 != ?s2 ";
		for (int i = 1; i < path.size(); i++) {
			query += " && ?o1_" + i + " != ?o2_" + i;
		}
		query += ") } GROUP BY ?o HAVING(count(distinct ?s1) >= " + minNrOfExamples + ") ORDER BY DESC(?cnt)";

		return query;
	}

	public RunnableFuture<List<Path>> newTask() {
		return new FutureTask<List<Path>>(PathDetectionTask.this) {
			@Override
			public boolean cancel(boolean mayInterruptIfRunning) {
				PathDetectionTask.this.cancelTask();
				return super.cancel(mayInterruptIfRunning);
			}
		};
	}

	public synchronized void cancelTask() {
		cancelled = true;
	}

}<|MERGE_RESOLUTION|>--- conflicted
+++ resolved
@@ -25,47 +25,19 @@
 import com.google.common.collect.Sets;
 import com.google.common.io.Files;
 import com.google.common.net.UrlEscapers;
-<<<<<<< HEAD
 import org.aksw.jena_sparql_api.core.QueryExecutionFactory;
 import org.aksw.jena_sparql_api.model.QueryExecutionFactoryModel;
 import org.aksw.jena_sparql_api.pagination.core.QueryExecutionFactoryPaginated;
 import org.apache.commons.math3.random.JDKRandomGenerator;
 import org.apache.commons.math3.random.RandomGenerator;
-=======
->>>>>>> bac4990d
 import org.apache.jena.query.QueryExecution;
 import org.apache.jena.query.QuerySolution;
 import org.apache.jena.query.ResultSet;
 import org.apache.jena.rdf.model.Model;
 import org.apache.jena.rdf.model.ModelFactory;
 import org.apache.jena.sparql.core.Var;
-<<<<<<< HEAD
 import org.dllearner.kb.SparqlEndpointKS;
 import org.semanticweb.owlapi.model.OWLClass;
-=======
-
-public class PathDetectionTask implements Callable<Path> {
-		
-		private OWLClass cls;
-		private SparqlEndpointKS ks;
-		private int minNrOfExamples;
-		private int depth;
-		private boolean cancelled;
-		private File dataDir;
-		private Model schema;
-		RandomGenerator rndGen = new JDKRandomGenerator();
-
-		public PathDetectionTask(File dataDir, SparqlEndpointKS ks, Model schema, OWLClass cls, int depth, int minNrOfExamples) {
-			this.dataDir = dataDir;
-			this.ks = ks;
-			this.schema = schema;
-			this.cls = cls;
-			this.depth = depth;
-			this.minNrOfExamples = minNrOfExamples;
-			
-			rndGen.setSeed(123);
-		}
->>>>>>> bac4990d
 
 import java.io.*;
 import java.util.*;
@@ -73,6 +45,7 @@
 import java.util.concurrent.FutureTask;
 import java.util.concurrent.RunnableFuture;
 import java.util.concurrent.TimeUnit;
+
 
 public class PathDetectionTask implements Callable<List<Path>> {
 
