<?xml version="1.0" encoding="UTF-8"?>
<module org.jetbrains.idea.maven.project.MavenProjectsManager.isMavenModule="true" type="JAVA_MODULE" version="4">
  <component name="NewModuleRootManager" LANGUAGE_LEVEL="JDK_1_5" inherit-compiler-output="false">
    <output url="file://$MODULE_DIR$/target/classes" />
    <output-test url="file://$MODULE_DIR$/target/test-classes" />
    <content url="file://$MODULE_DIR$">
      <excludeFolder url="file://$MODULE_DIR$/target" />
    </content>
    <orderEntry type="inheritedJdk" />
    <orderEntry type="sourceFolder" forTests="false" />
<<<<<<< HEAD
    <orderEntry type="library" name="Maven: commons-logging:commons-logging:1.1.1" level="project" />
=======
>>>>>>> e52fbdf1
  </component>
</module><|MERGE_RESOLUTION|>--- conflicted
+++ resolved
@@ -8,9 +8,21 @@
     </content>
     <orderEntry type="inheritedJdk" />
     <orderEntry type="sourceFolder" forTests="false" />
-<<<<<<< HEAD
+    <orderEntry type="library" name="Maven: edu.berkeley.compbio:jlibsvm:0.911" level="project" />
+    <orderEntry type="library" name="Maven: com.davidsoergel:dsutils:1.051" level="project" />
+    <orderEntry type="library" name="Maven: commons-lang:commons-lang:2.6" level="project" />
     <orderEntry type="library" name="Maven: commons-logging:commons-logging:1.1.1" level="project" />
-=======
->>>>>>> e52fbdf1
+    <orderEntry type="library" name="Maven: net.sourceforge.collections:collections-generic:4.01" level="project" />
+    <orderEntry type="library" name="Maven: com.davidsoergel:conja:1.061" level="project" />
+    <orderEntry type="library" name="Maven: edu.berkeley.compbio:ml:0.921" level="project" />
+    <orderEntry type="library" name="Maven: com.davidsoergel:trees:1.031" level="project" />
+    <orderEntry type="library" name="Maven: com.davidsoergel:runutils:0.911" level="project" />
+    <orderEntry type="library" name="Maven: com.martiansoftware:JSAP:2.0a-ds1" level="project" />
+    <orderEntry type="library" name="Maven: com.davidsoergel:stats:0.931" level="project" />
+    <orderEntry type="library" name="Maven: commons-collections:commons-collections:20040616" level="project" />
+    <orderEntry type="library" name="Maven: org.slf4j:slf4j-log4j12:1.6.4" level="project" />
+    <orderEntry type="library" name="Maven: org.slf4j:slf4j-api:1.6.4" level="project" />
+    <orderEntry type="library" name="Maven: log4j:log4j:1.2.16" level="project" />
+    <orderEntry type="library" name="Maven: com.intellij:annotations:7.0.3" level="project" />
   </component>
 </module>